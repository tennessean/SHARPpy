import numpy as np
from PySide import QtGui, QtCore
import sharppy.sharptab as tab
from sharppy.viz.barbs import drawBarb
from sharppy.sharptab.constants import *
import platform

## routine written by Kelton Halbert
## keltonhalbert@ou.edu

__all__ = ['backgroundKinematics', 'plotKinematics']

class backgroundKinematics(QtGui.QFrame):
    '''
    Handles drawing the background frame.
    '''
    def __init__(self, **kwargs):
        super(backgroundKinematics, self).__init__()
        self.wind_units = kwargs.get('wind_units', 'knots')
        self.initUI()

    def initUI(self):
        ## initialize fram variables such as size,
        ## padding, etc.
        self.setStyleSheet("QFrame {"
            "  background-color: rgb(0, 0, 0);"
            "  border-width: 1px;"
            "  border-style: solid;"
            "  border-color: #3399CC;}")

        self.lpad = 5; self.rpad = 5
        self.tpad = 5; self.bpad = 5

        self.wid = self.size().width()
        self.hgt = self.size().height()
        self.tlx = self.rpad; self.tly = self.tpad
        self.brx = self.wid; self.bry = self.hgt

        fsize = np.floor(.06 * self.hgt)
        self.tpad = np.floor(.03 * self.hgt)

        self.label_font = QtGui.QFont('Helvetica')
        self.label_font.setPixelSize(fsize)
        self.label_metrics = QtGui.QFontMetrics( self.label_font )
        self.label_height = self.label_metrics.xHeight() + self.tpad
        self.ylast = self.label_height
        self.barby = 0
        self.plotBitMap = QtGui.QPixmap(self.width()-2, self.height()-2)
        self.plotBitMap.fill(QtCore.Qt.black)
        self.plotBackground()
    
    def draw_frame(self, qp):
        '''
        Draws the background frame and the text headers for indices.
        '''
        ## initialize a white pen with thickness 1 and a solid line
        pen = QtGui.QPen(QtCore.Qt.white, 1, QtCore.Qt.SolidLine)
        qp.setPen(pen)
        qp.setFont(self.label_font)
        ## make the initial x value relative to the width of the frame
        x1 = self.brx / 10
        y1 = self.label_height + self.tpad
        ## draw the header
        rect1 = QtCore.QRect(x1*2.5, 3, x1, self.label_height)
        rect2 = QtCore.QRect(x1*5, 3, x1, self.label_height)
        rect3 = QtCore.QRect(x1*7, 3, x1, self.label_height)
        rect4 = QtCore.QRect(x1*9-self.rpad, 3, x1, self.label_height)

        if self.wind_units == 'm/s':
            disp_unit = 'm/s'
        else:
            disp_unit = 'kt'

        qp.drawText(rect1, QtCore.Qt.TextDontClip | QtCore.Qt.AlignCenter, 'SRH (m2/s2)')
        qp.drawText(rect2, QtCore.Qt.TextDontClip | QtCore.Qt.AlignCenter, "Shear (%s)" % disp_unit)
        qp.drawText(rect3, QtCore.Qt.TextDontClip | QtCore.Qt.AlignCenter, 'MnWind')
        qp.drawText(rect4, QtCore.Qt.TextDontClip | QtCore.Qt.AlignCenter, 'SRW')
        ## left column
        ## first block
        texts = ['SFC-1km', 'SFC-3km', 'Eff Inflow Layer',]
        for text in texts:
            rect = QtCore.QRect(self.lpad, y1, x1, self.label_height)
            qp.drawText(rect, QtCore.Qt.TextDontClip | QtCore.Qt.AlignLeft, text)
            vspace = self.label_height
            if platform.system() == "Windows":
                vspace += self.label_metrics.descent()
            y1 += vspace
        self.ylast = y1
        ## second block
        texts = ['SFC-6km', 'SFC-8km','LCL-EL (Cloud Layer)', 'Eff Shear (EBWD)']
        y1 = self.ylast + self.tpad
        for text in texts:
            rect = QtCore.QRect(self.lpad, y1, x1, self.label_height)
            qp.drawText(rect, QtCore.Qt.TextDontClip | QtCore.Qt.AlignLeft, text)
            vspace = self.label_height
            if platform.system() == "Windows":
                vspace += self.label_metrics.descent()
            y1 += vspace
        self.ylast = y1
        ## third block
        texts = ['BRN Shear = ', '4-6km SR Wind = ']
        y1 = self.ylast + self.tpad
        for text in texts:
            rect = QtCore.QRect(self.lpad, y1, x1, self.label_height)
            qp.drawText(rect, QtCore.Qt.TextDontClip | QtCore.Qt.AlignLeft, text)
            vspace = self.label_height 
            if platform.system() == "Windows":
                vspace += self.label_metrics.descent()
            y1 += vspace
        self.ylast = y1
        ## fourth block
        texts = ['...Storm Motion Vectors...', 'Bunkers Right = ', 'Bunkers Left = ', 'Corfidi Downshear = ', 'Corfidi Upshear = ']
        y1 = self.ylast + self.tpad
        self.barby = y1 + self.tpad
        for text in texts:
            rect = QtCore.QRect(self.lpad, y1, x1, self.label_height)
            qp.drawText(rect, QtCore.Qt.TextDontClip | QtCore.Qt.AlignLeft, text)
            vspace = self.label_height
            if platform.system() == "Windows":
                vspace += self.label_metrics.descent()
            y1 += vspace
        self.ylast = vspace

        ## draw lines seperating the indices
        qp.drawLine( 0, self.ylast+3, self.brx, self.ylast+3 )
    
    def resizeEvent(self, e):
        '''
        Handles when the window gets resized.
        '''
        self.initUI()

    def plotBackground(self):
        '''
        Handles drawing the text background.
        '''
        ## initialize a QPainter objext
        qp = QtGui.QPainter()
        qp.begin(self.plotBitMap)
        ## draw the frame
        self.draw_frame(qp)
        qp.end()


class plotKinematics(backgroundKinematics):
    '''
    Handles plotting the indices in the frame.
    '''
    def __init__(self, **kwargs):
        ## get the surfce based, most unstable, and mixed layer
        ## parcels to use for indices, as well as the sounding
        ## profile itself.
        super(plotKinematics, self).__init__(**kwargs)
        self.prof = None

    def setProf(self, prof):
        self.ylast = self.label_height

        self.prof = prof;
        self.srh1km = prof.srh1km
        self.srh3km = prof.srh3km
        self.esrh = prof.right_esrh

        self.mean_1km = prof.mean_1km
        self.mean_3km = prof.mean_3km
        self.mean_6km = prof.mean_6km
        self.mean_8km = prof.mean_8km
        self.mean_lcl_el = prof.mean_lcl_el
        mean_eff = prof.mean_eff
        mean_ebw = prof.mean_ebw

        self.srw_1km = prof.srw_1km
        self.srw_3km = prof.srw_3km
        self.srw_6km = prof.srw_6km
        self.srw_8km = prof.srw_8km
        self.srw_lcl_el = prof.srw_lcl_el
        self.srw_4_5km = prof.srw_4_5km
        srw_eff = prof.srw_eff
        srw_ebw = prof.srw_ebw

        self.sfc_1km_shear = prof.sfc_1km_shear
        self.sfc_3km_shear = prof.sfc_3km_shear
        self.sfc_6km_shear = prof.sfc_6km_shear
        self.sfc_8km_shear = prof.sfc_8km_shear
        self.lcl_el_shear = prof.lcl_el_shear
        self.eff_shear = prof.eff_shear
        self.ebwd = prof.ebwd

        if prof.etop is np.ma.masked or prof.ebottom is np.ma.masked:
            self.mean_eff = [np.ma.masked, np.ma.masked]
            self.mean_ebw = [np.ma.masked, np.ma.masked]
            self.srw_eff = [np.ma.masked, np.ma.masked]
            self.srw_ebw = [np.ma.masked, np.ma.masked]
        else:
            self.mean_eff = tab.utils.comp2vec(mean_eff[0], mean_eff[1])
            self.mean_ebw = tab.utils.comp2vec(mean_ebw[0], mean_ebw[1])
            self.srw_eff = tab.utils.comp2vec(srw_eff[0], srw_eff[1])
            self.srw_ebw = tab.utils.comp2vec(srw_ebw[0], srw_ebw[1])

        self.brn_shear = prof.mupcl.brnshear
        self.bunkers_right_vec = tab.utils.comp2vec(prof.bunkers[0], prof.bunkers[1])
        self.bunkers_left_vec = tab.utils.comp2vec(prof.bunkers[2], prof.bunkers[3])
        self.upshear = tab.utils.comp2vec(prof.upshear_downshear[0],prof.upshear_downshear[1])
        self.downshear = tab.utils.comp2vec(prof.upshear_downshear[2],prof.upshear_downshear[3])

        self.clearData()
        self.plotBackground()
        self.plotData()
        self.update()

    def setPreferences(self, update_gui=True, **kwargs):
        self.wind_units = kwargs['wind_units']

        if update_gui:
            self.clearData()
            self.plotBackground()
            self.plotData()
            self.update()

    def resizeEvent(self, e):
        '''
        Handles when the window is resized.
        '''
        super(plotKinematics, self).resizeEvent(e)
        self.plotData()
    
    def paintEvent(self, e):
        super(plotKinematics, self).paintEvent(e)
        qp = QtGui.QPainter()
        qp.begin(self)
        qp.drawPixmap(1, 1, self.plotBitMap)
        qp.end()

    def clearData(self):
        '''
        Handles the clearing of the pixmap
        in the frame.
        '''
        self.plotBitMap = QtGui.QPixmap(self.width(), self.height())
        self.plotBitMap.fill(QtCore.Qt.black)

    def plotData(self):
        '''
        Handles the drawing of the text on the frame.
        '''
        if self.prof is None:
            return

        x1 = self.brx / 10
        y1 = self.bry / 19
        origin_x = x1*8.5
        origin_y = y1*15

        ## initialize a QPainter object
        qp = QtGui.QPainter()
        qp.begin(self.plotBitMap)
        qp.setRenderHint(qp.Antialiasing)
        qp.setRenderHint(qp.TextAntialiasing)
        ## draw the indices
        self.drawKinematics(qp)
        self.drawBarbs(qp)
        qp.end()
    
    def drawBarbs(self, qp):
        x1 = self.brx / 10
        y1 = self.bry / 19
        origin_x = x1*8.
        pen = QtGui.QPen(QtGui.QColor('#0A74C6'), 1, QtCore.Qt.SolidLine)
        qp.setPen(pen)
        qp.setFont(self.label_font)
        rect0 = QtCore.QRect(x1*7, self.ylast + self.tpad, x1*2, self.label_height)
        qp.drawText(rect0, QtCore.Qt.TextDontClip | QtCore.Qt.AlignCenter, '1km & 6km AGL\nWind Barbs' )
<<<<<<< HEAD
        drawBarb(qp, origin_x, self.barby, self.prof.wind1km[0], self.prof.wind1km[1], color='#AA0000', shemis=(self.prof.latitude < 0))
        drawBarb(qp, origin_x, self.barby, self.prof.wind6km[0], self.prof.wind6km[1], color='#0A74C6', shemis=(self.prof.latitude < 0))
=======

        if self.wind_units == "m/s":
            conv = tab.utils.KTS2MS
        else:
            conv = lambda s: s

        drawBarb(qp, origin_x, self.barby, self.prof.wind1km[0], conv(self.prof.wind1km[1]), color='#AA0000')
        drawBarb(qp, origin_x, self.barby, self.prof.wind6km[0], conv(self.prof.wind6km[1]), color='#0A74C6')
>>>>>>> 4222e298
    
    
    def drawKinematics(self, qp):
        '''
        This handles the severe indices, such as STP, sig hail, etc.
        ---------
        qp: QtGui.QPainter object
        '''
        ## initialize a pen to draw with.
        pen = QtGui.QPen(QtCore.Qt.white, 1, QtCore.Qt.SolidLine)
        qp.setPen(pen)
        qp.setFont(self.label_font)
        x1 = self.brx / 10
        y1 = self.ylast + self.tpad

        if self.wind_units == 'm/s':
            disp_unit = ' m/s'
            conv = tab.utils.KTS2MS
        else:
            disp_unit = ' kt'
            conv = lambda s: s

        ## format the text
        srh1km = tab.utils.INT2STR(self.srh1km[0])
        srh3km = tab.utils.INT2STR(self.srh3km[0])
        
        sfc1km = tab.utils.INT2STR(conv(tab.utils.mag(self.sfc_1km_shear[0], self.sfc_1km_shear[1])))
        sfc3km = tab.utils.INT2STR(conv(tab.utils.mag(self.sfc_3km_shear[0], self.sfc_3km_shear[1])))
        sfc6km = tab.utils.INT2STR(conv(tab.utils.mag(self.sfc_6km_shear[0], self.sfc_6km_shear[1])))
        sfc8km = tab.utils.INT2STR(conv(tab.utils.mag(self.sfc_8km_shear[0], self.sfc_8km_shear[1])))
        lcl_el = tab.utils.INT2STR(conv(tab.utils.mag(self.lcl_el_shear[0], self.lcl_el_shear[1])))
        
        mean_1km = tab.utils.INT2STR(self.mean_1km[0]) + '/' + tab.utils.INT2STR(conv(self.mean_1km[1]))
        mean_3km = tab.utils.INT2STR(self.mean_3km[0]) + '/' + tab.utils.INT2STR(conv(self.mean_3km[1]))
        mean_6km = tab.utils.INT2STR(self.mean_6km[0]) + '/' + tab.utils.INT2STR(conv(self.mean_6km[1]))
        mean_8km = tab.utils.INT2STR(self.mean_8km[0]) + '/' + tab.utils.INT2STR(conv(self.mean_8km[1]))
        mean_lcl_el = tab.utils.INT2STR(self.mean_lcl_el[0]) + '/' + tab.utils.INT2STR(conv(self.mean_lcl_el[1]))
        
        srw_1km = tab.utils.INT2STR(self.srw_1km[0]) + '/' + tab.utils.INT2STR(conv(self.srw_1km[1]))
        srw_3km = tab.utils.INT2STR(self.srw_3km[0]) + '/' + tab.utils.INT2STR(conv(self.srw_3km[1]))
        srw_6km = tab.utils.INT2STR(self.srw_6km[0]) + '/' + tab.utils.INT2STR(conv(self.srw_6km[1]))
        srw_8km = tab.utils.INT2STR(self.srw_8km[0]) + '/' + tab.utils.INT2STR(conv(self.srw_8km[1]))
        srw_lcl_el = tab.utils.INT2STR(self.srw_lcl_el[0]) + '/' + tab.utils.INT2STR(conv(self.srw_lcl_el[1]))
        srw_4_5km = tab.utils.INT2STR(self.srw_4_5km[0]) + '/' + tab.utils.INT2STR(conv(self.srw_4_5km[1])) + disp_unit
        
        esrh = tab.utils.INT2STR(self.esrh[0])
        eff_lr = tab.utils.INT2STR(conv(tab.utils.mag(self.eff_shear[0], self.eff_shear[1])))
        efbwd = tab.utils.INT2STR(conv(tab.utils.mag(self.ebwd[0], self.ebwd[1])))
        mean_eff = tab.utils.INT2STR(self.mean_eff[0]) + '/' + tab.utils.INT2STR(conv(self.mean_eff[1]))
        mean_ebw = tab.utils.INT2STR(self.mean_ebw[0]) + '/' + tab.utils.INT2STR(conv(self.mean_ebw[1]))
        srw_eff = tab.utils.INT2STR(self.srw_eff[0]) + '/' + tab.utils.INT2STR(conv(self.srw_eff[1]))
        srw_ebw = tab.utils.INT2STR(self.srw_ebw[0]) + '/' + tab.utils.INT2STR(conv(self.srw_ebw[1]))
        
        brn_shear = tab.utils.INT2STR(self.brn_shear) + ' m2/s2'
        bunkers_left = tab.utils.INT2STR(self.bunkers_left_vec[0]) + '/' + tab.utils.INT2STR(conv(self.bunkers_left_vec[1])) + disp_unit
        bunkers_right = tab.utils.INT2STR(self.bunkers_right_vec[0]) + '/' + tab.utils.INT2STR(conv(self.bunkers_right_vec[1])) + disp_unit
        upshear = tab.utils.INT2STR(self.upshear[0]) + '/' + tab.utils.INT2STR(conv(self.upshear[1])) + disp_unit
        downshear = tab.utils.INT2STR(self.downshear[0]) + '/' + tab.utils.INT2STR(conv(self.downshear[1])) + disp_unit
        
        ## sfc-1km
        texts = [srh1km, sfc1km, mean_1km, srw_1km]
        count = 3
        for text in texts:
            rect = QtCore.QRect(x1*count, y1, x1, self.label_height)
            qp.drawText(rect, QtCore.Qt.TextDontClip | QtCore.Qt.AlignRight, text)
            count += 2
        vspace = self.label_height
        if platform.system() == "Windows":
            vspace += self.label_metrics.descent()
        y1 += vspace
        self.ylast = y1
        ## sfc-3km
        texts = [srh3km, sfc3km, mean_3km, srw_3km]
        count = 3
        for text in texts:
            rect = QtCore.QRect(x1*count, y1, x1, self.label_height)
            qp.drawText(rect, QtCore.Qt.TextDontClip | QtCore.Qt.AlignRight, text)
            count += 2
        vspace = self.label_height
        if platform.system() == "Windows":
            vspace += self.label_metrics.descent()
        y1 += vspace
        self.ylast = y1
        ## Effective Inflow Layer
        texts = [esrh, eff_lr, mean_eff, srw_eff]
        count = 3
        for text in texts:
            rect = QtCore.QRect(x1*count, y1, x1, self.label_height)
            qp.drawText(rect, QtCore.Qt.TextDontClip | QtCore.Qt.AlignRight, text)
            count += 2
        vspace = self.label_height + self.tpad
        if platform.system() == "Windows":
            vspace += self.label_metrics.descent()
        y1 += vspace
        self.ylast = y1
        ## sfc-6km
        texts = [sfc6km, mean_6km, srw_6km]
        count = 5
        for text in texts:
            rect = QtCore.QRect(x1*count, y1, x1, self.label_height)
            qp.drawText(rect, QtCore.Qt.TextDontClip | QtCore.Qt.AlignRight, text)
            count += 2
        vspace = self.label_height
        if platform.system() == "Windows":
            vspace += self.label_metrics.descent()
        y1 += vspace
        self.ylast = y1
        ## sfc-8km
        texts = [sfc8km, mean_8km, srw_8km]
        count = 5
        for text in texts:
            rect = QtCore.QRect(x1*count, y1, x1, self.label_height)
            qp.drawText(rect, QtCore.Qt.TextDontClip | QtCore.Qt.AlignRight, text)
            count += 2
        vspace = self.label_height
        if platform.system() == "Windows":
            vspace += self.label_metrics.descent()
        y1 += vspace
        self.ylast = y1
        ## LCL-EL
        texts = [lcl_el, mean_lcl_el, srw_lcl_el]
        count = 5
        for text in texts:
            rect = QtCore.QRect(x1*count, y1, x1, self.label_height)
            qp.drawText(rect, QtCore.Qt.TextDontClip | QtCore.Qt.AlignRight, text)
            count += 2
        vspace = self.label_height
        if platform.system() == "Windows":
            vspace += self.label_metrics.descent()
        y1 += vspace
        self.ylast = y1
        ## Effective Shear
        texts = [efbwd, mean_ebw, srw_ebw]
        count = 5
        for text in texts:
            rect = QtCore.QRect(x1*count, y1, x1, self.label_height)
            qp.drawText(rect, QtCore.Qt.TextDontClip | QtCore.Qt.AlignRight, text)
            count += 2
        vspace = self.label_height + self.tpad
        if platform.system() == "Windows":
            vspace += self.label_metrics.descent()
        y1 += vspace
        self.ylast = y1
        ## BRN Shear and 4-6km SR Wind
        texts = [brn_shear, srw_4_5km]
        for text in texts:
            rect = QtCore.QRect(x1*5, y1, x1, self.label_height)
            qp.drawText(rect, QtCore.Qt.TextDontClip | QtCore.Qt.AlignRight, text)
            vspace = self.label_height 
            if platform.system() == "Windows":
                vspace += self.label_metrics.descent()
            y1 += vspace

        self.ylast = y1
        y1 += self.label_height + self.tpad # Not entirely sure why this doesn't 
                                            # need the extra pixels on Windows.
        ## bunkers motion
        texts = [bunkers_right, bunkers_left]
        colors =[QtGui.QColor('#0099CC'), QtGui.QColor('#FF6666')]
        for text, color in zip(texts, colors):
            rect = QtCore.QRect(x1*5, y1, x1, self.label_height)
            pen = QtGui.QPen(color, 1, QtCore.Qt.SolidLine)
            qp.setPen(pen)
            qp.drawText(rect, QtCore.Qt.TextDontClip | QtCore.Qt.AlignRight, text)
            vspace = self.label_height
            if platform.system() == "Windows":
                vspace += self.label_metrics.descent()
            y1 += vspace
        self.ylast = y1
        pen = QtGui.QPen(QtCore.Qt.white, 1, QtCore.Qt.SolidLine)
        qp.setPen(pen)
        ## upshear and downshear vectors
        texts = [downshear, upshear]
        for text in texts:
            rect = QtCore.QRect(x1*5, y1, x1, self.label_height)
            qp.drawText(rect, QtCore.Qt.TextDontClip | QtCore.Qt.AlignRight, text)
            if platform.system() == "Windows":
                vspace += self.label_metrics.descent()
            y1 += vspace
<|MERGE_RESOLUTION|>--- conflicted
+++ resolved
@@ -270,20 +270,14 @@
         qp.setFont(self.label_font)
         rect0 = QtCore.QRect(x1*7, self.ylast + self.tpad, x1*2, self.label_height)
         qp.drawText(rect0, QtCore.Qt.TextDontClip | QtCore.Qt.AlignCenter, '1km & 6km AGL\nWind Barbs' )
-<<<<<<< HEAD
-        drawBarb(qp, origin_x, self.barby, self.prof.wind1km[0], self.prof.wind1km[1], color='#AA0000', shemis=(self.prof.latitude < 0))
-        drawBarb(qp, origin_x, self.barby, self.prof.wind6km[0], self.prof.wind6km[1], color='#0A74C6', shemis=(self.prof.latitude < 0))
-=======
 
         if self.wind_units == "m/s":
             conv = tab.utils.KTS2MS
         else:
             conv = lambda s: s
 
-        drawBarb(qp, origin_x, self.barby, self.prof.wind1km[0], conv(self.prof.wind1km[1]), color='#AA0000')
-        drawBarb(qp, origin_x, self.barby, self.prof.wind6km[0], conv(self.prof.wind6km[1]), color='#0A74C6')
->>>>>>> 4222e298
-    
+        drawBarb(qp, origin_x, self.barby, self.prof.wind1km[0], self.prof.wind1km[1], color='#AA0000', shemis=(self.prof.latitude < 0))
+        drawBarb(qp, origin_x, self.barby, self.prof.wind6km[0], self.prof.wind6km[1], color='#0A74C6', shemis=(self.prof.latitude < 0))
     
     def drawKinematics(self, qp):
         '''
