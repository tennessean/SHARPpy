--- conflicted
+++ resolved
@@ -286,21 +286,11 @@
         mask = np.maximum(mask1, mask2)
         pres = self.pres[~mask]
         thetae = self.thetae[~mask]
-<<<<<<< HEAD
         for i in xrange( pres.shape[0] - 1 ):
-=======
-
-        # TODO: Update this drawing routine to work with QPainterPath
-        for i in xrange( pres.shape[0] ):
->>>>>>> 32e046fd
             ## we really only want to plot the data in the lowest 500mb
             if pres[i] > 400:
                 ## get two pressure, temperature, and dewpoint values
-                try:
-                    p1 = pres[i];
-                    p2 = pres[i+1]
-                except:
-                    break
+                p1 = pres[i]; p2 = pres[i+1]
                 ## get two theta-e values from the above sounding profile data
                 thte1 = thetae[i]; thte2 = thetae[i+1]
                 ## convert the theta-e values to x pixel coordinates
