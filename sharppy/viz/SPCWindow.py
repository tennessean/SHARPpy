--- conflicted
+++ resolved
@@ -831,18 +831,10 @@
             self.spc_widget.addProfileCollection(prof_col, menu_name, focus=focus)
         except Exception as exc:
             ### TODO: This may be a good place to output a copy of the offending data (useful for debugging observed data).
-<<<<<<< HEAD
-
-            if len(self.menu_items) == 1:
-                self.focusPicker()
-                self.close()
-            else:          
-=======
             if len(self.menu_items) == 1:
                 self.focusPicker()
                 self.close()
             else:
->>>>>>> 32353310
                 self.rmProfileCollection(menu_name)
             raise
 
