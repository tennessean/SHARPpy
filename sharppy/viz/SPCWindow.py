--- conflicted
+++ resolved
@@ -49,20 +49,9 @@
         """
         ## these are the keyword arguments used to define what
         ## sort of profile is being viewed
-<<<<<<< HEAD
-        self.profs = profs
-        self.proflist = []
-        self.dates = dates
-        self.model = model
-        self.prof_idx = kwargs.get("idx")
-        self.run = kwargs.get("run")
-        self.loc = kwargs.get("location")
-        self.fhour = kwargs.get("fhour", [ None ])
-=======
         self.prof_collections = []
         self.prof_ids = []
         self.pc_idx = 0
->>>>>>> 90ce69dd
         self.config = kwargs.get("cfg")
         self.dgz = False
         self.mode = ""
@@ -70,11 +59,8 @@
         ## these are used to display profiles
         self.parcel_type = "MU"
 
-<<<<<<< HEAD
-=======
         self.coll_observed = False
 
->>>>>>> 90ce69dd
         if not self.config.has_section('insets'):
             self.config.add_section('insets')
             self.config.set('insets', 'right_inset', 'STP STATS')
