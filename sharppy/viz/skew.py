import numpy as np
import sharppy.sharptab as tab
from sharppy.sharptab.constants import *
from sharppy.sharptab.profile import Profile, create_profile
from sharppy.viz.barbs import drawBarb
from PySide import QtGui, QtCore
from PySide.QtGui import *
from PySide.QtCore import *
from PySide.QtOpenGL import *

from datetime import datetime, timedelta

__all__ = ['backgroundSkewT', 'plotSkewT']

class backgroundSkewT(QtGui.QWidget):
    def __init__(self, plot_omega=False):
        super(backgroundSkewT, self).__init__()
        self.plot_omega = plot_omega
        self.initUI()

    def initUI(self):
        '''
        Initialize the User Interface.

        '''
        self.lpad = 30; self.rpad = 50
        self.tpad = 20; self.bpad = 20
        self.tlx = self.rpad; self.tly = self.tpad
        self.wid = self.size().width() - self.rpad
        self.hgt = self.size().height() - self.bpad
        self.brx = self.wid ; self.bry = self.hgt
        self.pmax = 1050.; self.pmin = 100.
        self.barbx = self.brx + self.rpad / 2
        self.log_pmax = np.log(self.pmax); self.log_pmin = np.log(self.pmin)
        self.bltmpc = -50; self.brtmpc = 50; self.dt = 10
        self.xskew = 100 / 3.
        self.xrange = self.brtmpc - self.bltmpc
        self.yrange = np.tan(np.deg2rad(self.xskew)) * self.xrange
        self.clip = QRect(QPoint(self.lpad, self.tly), QPoint(self.brx + self.rpad, self.bry))
#       self.centert = (self.brtmpc - self.bltmpc) / 2.
#       self.centerp = self.pix_to_pres(self.hgt/2.)
        self.originx = 0. # self.size().width() / 2
        self.originy = 0. # self.size().height() / 2
        self.scale = 1.
        if self.physicalDpiX() > 75:
            fsize = 6
            fsizet = 10
        else:
            fsize = 7
            fsizet = 14
        self.title_font = QtGui.QFont('Helvetica', fsizet)
        self.title_metrics = QtGui.QFontMetrics( self.title_font )
        self.title_height = self.title_metrics.xHeight() + 5
        self.label_font = QtGui.QFont('Helvetica', fsize + 2)
        self.environment_trace_font = QtGui.QFont('Helvetica', 11)
        self.in_plot_font = QtGui.QFont('Helvetica', fsize)
        self.esrh_font = QtGui.QFont('Helvetica', fsize + 2)
        self.esrh_metrics = QtGui.QFontMetrics( self.esrh_font )
        self.esrh_height = self.esrh_metrics.xHeight() + 9
        self.plotBitMap = QtGui.QPixmap(self.width(), self.height())
        self.saveBitMap = None
        self.plotBitMap.fill(QtCore.Qt.black)
        self.plotBackground()
    
    def plotBackground(self):
        qp = QtGui.QPainter()
        qp.begin(self.plotBitMap)
        qp.setClipRect(self.clip)

        qp.translate(self.originx, self.originy)
        qp.scale(1. / self.scale, 1. / self.scale)

        self.transform = qp.transform()

        qp.scale(self.scale, self.scale)
        qp.translate(-self.originx, -self.originy)

        qp.setRenderHint(qp.Antialiasing)
        qp.setRenderHint(qp.TextAntialiasing)
        for t in np.arange(self.bltmpc-100, self.brtmpc+self.dt, self.dt):
            self.draw_isotherm(t, qp)
        #for tw in range(self.bltmpc, self.brtmpc, 10): self.draw_moist_adiabat(tw, qp)
        for theta in np.arange(self.bltmpc, 80, 20): self.draw_dry_adiabat(theta, qp)
        for w in [2] + np.arange(4, 33, 4): self.draw_mixing_ratios(w, 600, qp)
        self.draw_frame(qp)
        for p in [1000, 850, 700, 500, 300, 200, 100]:
            self.draw_isobar(p, 1, qp)
        for t in np.arange(self.bltmpc, self.brtmpc+self.dt, self.dt):
            self.draw_isotherm_labels(t, qp)
        for p in xrange(int(self.pmax), int(self.pmin-50), -50):
            self.draw_isobar(p, 0, qp)

        if self.plot_omega:
            plus10_bound = -49
            minus10_bound = -41
            x1_m10 = self.tmpc_to_pix(minus10_bound, 1000)
            y1_m10 = self.pres_to_pix(1000)
            y2_m10 = self.pres_to_pix(111)
            pen = QtGui.QPen(QtCore.Qt.magenta, 1, QtCore.Qt.DashDotLine)
            qp.setPen(pen)
            qp.drawLine(x1_m10, y1_m10, x1_m10, y2_m10)
            x1_10 = self.tmpc_to_pix(plus10_bound, 1000)
            y1_10 = self.pres_to_pix(1000)
            y2_10 = self.pres_to_pix(111)
            qp.drawLine(x1_10, y1_10, x1_10, y2_10)
            pen = QtGui.QPen(QtCore.Qt.magenta, 1, QtCore.Qt.SolidLine)
            qp.setPen(pen)
            x1 = self.tmpc_to_pix((plus10_bound + minus10_bound)/2., 1000)
            y1 = self.pres_to_pix(1000)
            y2 = self.pres_to_pix(111)
            qp.drawLine(x1, y1, x1, y2)
            rect3 = QtCore.QRectF(x1_10, y2 - 18, x1_m10 - x1_10, 4) 
            qp.drawText(rect3, QtCore.Qt.TextDontClip | QtCore.Qt.AlignCenter, "OMEGA")  
            rect3 = QtCore.QRectF(x1_m10-3, y2 - 7, 5, 4) 
            qp.drawText(rect3, QtCore.Qt.TextDontClip | QtCore.Qt.AlignCenter, "-10")               
            rect3 = QtCore.QRectF(x1_10-3, y2 - 7, 5, 4) 
            qp.drawText(rect3, QtCore.Qt.TextDontClip | QtCore.Qt.AlignCenter, "+10")

        qp.end()
        self.backgroundBitMap = self.plotBitMap.copy(0, 0, self.width(), self.height())

    def resizeEvent(self, e):
        '''
        Resize the plot based on adjusting the main window.

        '''
        self.initUI()
    
    def wheelEvent(self, e):
        centerx, centery = e.x(), e.y()

        # From map
        max_speed = 100.
        delta = max(min(-e.delta(), max_speed), -max_speed)
        scale_fac = 10 ** (delta / 1000.)

        if self.scale * scale_fac > 1.0:
            scale_fac = 1. / self.scale

        self.scale *= scale_fac

        self.originx = centerx - (centerx - self.originx) / scale_fac
        self.originy = centery - (centery - self.originy) / scale_fac

        ll_x = self.originx + self.width() / self.scale
        ll_y = self.originy + self.height() / self.scale

        if ll_x < self.width():
            self.originx += (self.width() - ll_x)
        elif self.originx > 0:
            self.originx = 0

        if ll_y < self.height():
            self.originy += (self.height() - ll_y)
        elif self.originy > 0:
            self.originy = 0

        self.plotBackground()
        self.update()

    def draw_dry_adiabat(self, theta, qp):
        '''
        Draw the given moist adiabat.
        '''
        qp.setClipping(True)
        pen = QtGui.QPen(QtGui.QColor("#333333"), 1)
        pen.setStyle(QtCore.Qt.SolidLine)
        qp.setPen(pen)
        dp = -10
        presvals = np.arange(int(self.pmax), int(self.pmin)+dp, dp)
        thetas = ((theta + ZEROCNK) / (np.power((1000. / presvals),ROCP))) - ZEROCNK
        xvals = self.originx + self.tmpc_to_pix(thetas, presvals) / self.scale
        yvals = self.originy + self.pres_to_pix(presvals) / self.scale
        path = QPainterPath()
        path.moveTo(xvals[0], yvals[0])
        for i in xrange(1, len(presvals) ):
            p = presvals[i]
            x = xvals[i]
            y = yvals[i]
            path.lineTo(x, y)
        qp.drawPath(path)

    def draw_moist_adiabat(self, tw, qp):
        '''
        Draw the given moist adiabat.

        '''
        pen = QtGui.QPen(QtGui.QColor("#663333"), 1)
        pen.setStyle(QtCore.Qt.SolidLine)
        qp.setPen(pen)
        dp = -10
        for p in xrange(int(self.pmax), int(self.pmin)+dp, dp):
            t = tab.thermo.wetlift(1000., tw, p)
            x = self.tmpc_to_pix(t, p)
            y = self.pres_to_pix(p)
            if p == self.pmax:
                x2 = x; y2 = y
            else:
                x1 = x2; y1 = y2
                x2 = x; y2 = y
                qp.drawLine(x1, y1, x2, y2)

    def draw_mixing_ratios(self, w, pmin, qp):
        '''
        Draw the mixing ratios.

        '''
        qp.setClipping(True)
        t = tab.thermo.temp_at_mixrat(w, self.pmax)
        x1 = self.originx + self.tmpc_to_pix(t, self.pmax) / self.scale
        y1 = self.originy + self.pres_to_pix(self.pmax) / self.scale
        t = tab.thermo.temp_at_mixrat(w, pmin)
        x2 = self.originx + self.tmpc_to_pix(t, pmin) / self.scale
        y2 = self.originy + self.pres_to_pix(pmin) / self.scale
        rectF = QtCore.QRectF(x2-5, y2-10, 10, 10)
        pen = QtGui.QPen(QtGui.QColor('#000000'), 1, QtCore.Qt.SolidLine)
        brush = QtGui.QBrush(QtCore.Qt.SolidPattern)
        qp.setPen(pen)
        qp.setBrush(brush)
        qp.drawRect(rectF)
        pen = QtGui.QPen(QtGui.QColor('#006600'), 1, QtCore.Qt.SolidLine)
        qp.setPen(pen)
        qp.setFont(self.in_plot_font)
        qp.drawLine(x1, y1, x2, y2)
        qp.drawText(rectF, QtCore.Qt.AlignBottom | QtCore.Qt.AlignCenter,
            tab.utils.INT2STR(w))

    def draw_frame(self, qp):
        '''
        Draw the frame around the Skew-T.

        '''
        qp.setClipping(False)
        pen = QtGui.QPen(QtGui.QColor('#000000'), 0, QtCore.Qt.SolidLine)
        brush = QtGui.QBrush(QtCore.Qt.SolidPattern)
        qp.setPen(pen)
        qp.setBrush(brush)
        qp.drawRect(0, 0, self.lpad, self.bry)
        qp.drawRect(0, self.pres_to_pix(self.pmax), self.brx, self.bry)
        qp.drawRect(self.brx, 0, self.wid+self.rpad,
                    self.pres_to_pix(self.pmax))
        pen = QtGui.QPen(QtCore.Qt.white, 2, QtCore.Qt.SolidLine)
        qp.setPen(pen)
        qp.drawLine(self.lpad, self.tpad, self.brx+self.rpad, self.tpad)
        qp.drawLine(self.brx+self.rpad, self.tpad, self.brx+self.rpad,
                    self.bry)
        qp.drawLine(self.brx+self.rpad, self.bry, self.lpad, self.bry)
        qp.drawLine(self.lpad, self.bry, self.lpad, self.tpad)

    def draw_isotherm_labels(self, t, qp):
        '''
        Add Isotherm Labels.

        '''
        pen = QtGui.QPen(QtGui.QColor("#FFFFFF"))
        qp.setFont(self.label_font)
        x1 = self.originx + self.tmpc_to_pix(t, self.pmax) / self.scale

        if x1 >= self.lpad and x1 <= self.wid:
            qp.setClipping(False)
            qp.drawText(x1-10, self.bry+2, 20, 20,
                        QtCore.Qt.AlignTop | QtCore.Qt.AlignCenter, tab.utils.INT2STR(t))

    def draw_isotherm(self, t, qp):
        '''
        Draw background isotherms.

        '''

        qp.setClipping(True)
        x1 = self.originx + self.tmpc_to_pix(t, self.pmax) / self.scale
        x2 = self.originx + self.tmpc_to_pix(t, self.pmin) / self.scale
        y1 = self.originy + self.bry / self.scale
        y2 = self.originy + self.tpad / self.scale
        if int(t) in [0, -20]:
            pen = QtGui.QPen(QtGui.QColor("#0000FF"), 1)
        else:
            pen = QtGui.QPen(QtGui.QColor("#555555"), 1)
        pen.setStyle(QtCore.Qt.CustomDashLine)
        pen.setDashPattern([4, 2])
        qp.setPen(pen)
        qp.drawLine(x1, y1, x2, y2)

    def draw_isobar(self, p, flag, qp):
        '''
        Draw background isobars.

        '''
        pen = QtGui.QPen(QtGui.QColor("#FFFFFF"), 1, QtCore.Qt.SolidLine)
        qp.setPen(pen)
        qp.setFont(self.label_font)
        y1 = self.originy + self.pres_to_pix(p) / self.scale
        if y1 >= self.tpad and y1 <= self.hgt:
            offset = 5
            if flag:
                qp.drawLine(self.lpad, y1, self.brx, y1)
                qp.drawText(1, y1-20, self.lpad-4, 40,
                            QtCore.Qt.AlignVCenter | QtCore.Qt.AlignRight,
                            tab.utils.INT2STR(p))
            else:
                qp.drawLine(self.lpad, y1, self.lpad+offset, y1)
                qp.drawLine(self.brx+self.rpad-offset, y1,
                            self.brx+self.rpad, y1)

    def tmpc_to_pix(self, t, p):
        '''
        Function to convert a (temperature, pressure) coordinate
        to an X pixel.

        '''
        scl1 = self.brtmpc - (((self.bry - self.pres_to_pix(p)) /
                              (self.bry - self.tpad)) * self.yrange)
        return self.brx - (((scl1 - t) / self.xrange) * (self.brx - self.lpad))

    def pix_to_tmpc(self, x, y):
        '''
        Function to convert an (x, y) pixel into a temperature
        '''
        scl1 = self.brtmpc - (((self.bry - y) /
                              float(self.bry - self.tpad)) * self.yrange)
        return scl1 - (((self.brx - x) / float(self.brx - self.lpad)) * self.xrange)

    def pres_to_pix(self, p):
        '''
        Function to convert a pressure value (level) to a Y pixel.

        '''
        scl1 = self.log_pmax - self.log_pmin
        scl2 = self.log_pmax - np.log(p)
        return self.bry - (scl2 / scl1) * (self.bry - self.tpad)

    def pix_to_pres(self, y):
        '''
        Function to convert a Y pixel to a pressure level.

        '''
        scl1 = np.log(self.pmax) - np.log(self.pmin)
        scl2 = self.bry - float(y)
        scl3 = self.bry - self.tly + 1
        return self.pmax / np.exp((scl2 / scl3) * scl1)




class plotSkewT(backgroundSkewT):
    modified = Signal(int, dict)
    parcel = Signal(tab.params.Parcel)
    reset = Signal(list)

    def __init__(self, **kwargs):
        super(plotSkewT, self).__init__(plot_omega=False)
        ## get the profile data
        self.prof = None
        self.prof_collections = []
        self.pc_idx = 0
        self.pcl = None

        self.all_observed = False
        self.plotdgz = kwargs.get('dgz', False)
        self.interpWinds = kwargs.get('interpWinds', True)

        ## ui stuff
        self.title = kwargs.get('title', '')
        self.dp = -25
        self.temp_color = kwargs.get('temp_color', '#FF0000')
        self.ens_temp_color = kwargs.get('ens_temp_color', '#880000')
        self.dewp_color = kwargs.get('dewp_color', '#00FF00')
        self.ens_dewp_color = kwargs.get('ens_dewp_color', '#008800')
        self.wetbulb_color = kwargs.get('wetbulb_color', '#00FFFF')
        self.background_color = kwargs.get('background_color', '#6666CC')
        self.setMouseTracking(True)
        self.was_right_click = False
        self.track_cursor = False
        self.readout = False
        self.readout_pres = 1000.
        self.initdrag = False
        self.dragging = False
        self.drag_idx = None
        self.drag_prof = None
        self.drag_buffer = 5
        self.clickradius = 6
        self.cursor_loc = None
        ## create the readout labels
        self.presReadout = QLabel(parent=self)
        self.hghtReadout = QLabel(parent=self)
        self.tmpcReadout = QLabel(parent=self)
        self.dwpcReadout = QLabel(parent=self)
        ## set their alignments
        self.presReadout.setAlignment(QtCore.Qt.AlignCenter)
        self.hghtReadout.setAlignment(QtCore.Qt.AlignCenter)
        self.tmpcReadout.setAlignment(QtCore.Qt.AlignCenter)
        self.dwpcReadout.setAlignment(QtCore.Qt.AlignCenter)
        ## initialize the width to 0 so that they don't show up
        ## on initialization
        self.presReadout.setFixedWidth(0)
        self.hghtReadout.setFixedWidth(0)
        self.tmpcReadout.setFixedWidth(0)
        self.dwpcReadout.setFixedWidth(0)
        ## set the style sheet for text size, color, etc
        self.presReadout.setStyleSheet("QLabel {"
            "  background-color: rgb(0, 0, 0);"
            "  border-width: 0px;"
            "  font-size: 11px;"
            "  color: #FFFFFF;}")
        self.hghtReadout.setStyleSheet("QLabel {"
            "  background-color: rgb(0, 0, 0);"
            "  border-width: 0px;"
            "  font-size: 11px;"
            "  color: #FF0000;}")
        self.tmpcReadout.setStyleSheet("QLabel {"
            "  background-color: rgb(0, 0, 0);"
            "  border-width: 0px;"
            "  font-size: 11px;"
            "  color: #FF0000;}")
        self.dwpcReadout.setStyleSheet("QLabel {"
            "  background-color: rgb(0, 0, 0);"
            "  border-width: 0px;"
            "  font-size: 11px;"
            "  color: #00FF00;}")
        self.rubberBand = QRubberBand(QRubberBand.Line, self)

        self.setContextMenuPolicy(Qt.CustomContextMenu)
        self.customContextMenuRequested.connect(self.showCursorMenu)
        self.parcelmenu = QMenu("Lift Parcel")
        #ag = QtGui.QActionGroup(self, exclusive=True)

        # List of parcels that can be lifted
        pcl1 = QAction(self)
        pcl1.setText("This Parcel")
        pcl1.triggered.connect(lambda: self.liftparcellevel(0))
        #ag.addAction(pcl1)
        self.parcelmenu.addAction(pcl1)

        pcl2 = QAction(self)
        pcl2.setText("50 mb Layer Parcel")
        pcl2.triggered.connect(lambda: self.liftparcellevel(50))
        #ag.addAction(pcl2)
        self.parcelmenu.addAction(pcl2)

        pcl3 = QAction(self)
        pcl3.setText("100 mb Layer Parcel")
        pcl3.triggered.connect(lambda: self.liftparcellevel(100))
        #ag.addAction(pcl3)
        self.parcelmenu.addAction(pcl3)

        pcl4 = QAction(self)
        pcl4.setText("Custom Parcel")
        pcl4.triggered.connect(lambda: self.liftparcellevel(-9999))
        #ag.addAction(pcl4)
        self.parcelmenu.addAction(pcl4)
        self.parcelmenu.setEnabled(False)
        self.popupmenu=QMenu("Cursor Type:")
        ag = QtGui.QActionGroup(self, exclusive=True)

        nocurs = QAction(self)
        nocurs.setText("No Cursor")
        nocurs.setCheckable(True)
        nocurs.setChecked(True)
        nocurs.triggered.connect(self.setNoCursor)
        a = ag.addAction(nocurs)
        self.popupmenu.addAction(a)

        storm_motion = QAction(self)
        storm_motion.setText("Readout Cursor")
        storm_motion.setCheckable(True)
        storm_motion.triggered.connect(self.setReadoutCursor)
        a = ag.addAction(storm_motion)
        self.popupmenu.addAction(a)

        self.popupmenu.addSeparator()
        self.popupmenu.addMenu(self.parcelmenu)

        #odify_sfc = QAction(self)
        #modify_sfc.setText("Modify Surface")
        #modify_sfc.setCheckable(True)
        #modify_sfc.setEnabled(False)
        #modify_sfc.triggered.connect(self.setReadoutCursor)
        #self.popupmenu.addAction(modify_sfc)

        #self.interp_prof = QAction(self)
        #self.interp_prof.setText("Interpolate Profile")
        #self.interp_prof.setCheckable(True)
        #self.interp_prof.triggered.connect(self.interpProfile)
        #self.popupmenu.addAction(self.interp_prof)

        self.popupmenu.addSeparator()

        reset = QAction(self)
        reset.setText("Reset Skew-T")
        reset.triggered.connect(lambda: self.reset.emit(['tmpc', 'dwpc']))
        self.popupmenu.addAction(reset)

    def getPlotTitle(self, prof_coll):
        modified = prof_coll.isModified()
        modified_str = "; Modified" if modified else ""

        loc = prof_coll.getMeta('loc')
        date = prof_coll.getCurrentDate()
        run = prof_coll.getMeta('run')
        model = prof_coll.getMeta('model')
        observed = prof_coll.getMeta('observed')

        plot_title = loc + '   ' + datetime.strftime(date, "%Y%m%d/%H%M")
        if model == "Archive":
            plot_title += "  (User Selected" + modified_str + ")"
        elif model == "Analog":
            date = prof_coll.getAnalogDate()
            plot_title = loc + '   ' + datetime.strftime(date, "%Y%m%d/%H%M")
            plot_title += "  (Analog" + modified_str + ")"
        elif observed:
            plot_title += "  (Observed" + modified_str + ")"
        else:
            fhour = prof_coll.getMeta('fhour', index=True)
            plot_title += "  (" + run + "  " + model + "  " + fhour + modified_str + ")"
        return plot_title

    def liftparcellevel(self, i):
        pres = self.pix_to_pres( self.cursor_loc.y())
        tmp = tab.interp.temp(self.prof, pres)
        dwp = tab.interp.dwpt(self.prof, pres)
        if i == 0:
            usrpcl = tab.params.parcelx(self.prof, flag=5, pres=pres, tmpc=tmp, dwpc=dwp)
        else:
            if i == -9999:
                depth, result = QInputDialog.getText(None, "Parcel Depth (" + str(int(pres)) + "to __)",\
                                            "Mean Layer Depth (mb):")
                try:
                    i = int(depth)
                except:
                    return
            user_initpcl = tab.params.DefineParcel(self.prof, flag=4, pbot=pres, pres=i)
            usrpcl = tab.params.parcelx(self.prof, pres=user_initpcl.pres, tmpc=user_initpcl.tmpc,\
                                          dwpc=user_initpcl.dwpc)
        self.parcel.emit(usrpcl) # Emit a signal that a new profile has been created

    def addProfileCollection(self, prof_coll):
        self.prof_collections.append(prof_coll)

    def rmProfileCollection(self, prof_coll):
        self.prof_collections.remove(prof_coll)

    def setActiveCollection(self, pc_idx, **kwargs):
        self.pc_idx = pc_idx
        prof = self.prof_collections[pc_idx].getHighlightedProf()
        self.prof = prof

        self.pres = prof.pres; self.hght = prof.hght
        self.tmpc = prof.tmpc; self.dwpc = prof.dwpc
        self.dew_stdev = prof.dew_stdev
        self.tmp_stdev = prof.tmp_stdev
        self.u = prof.u; self.v = prof.v
        self.wetbulb = prof.wetbulb
        self.interpWinds = kwargs.get('interpWinds', True)

        self.clearData()
        self.plotData()
        if self.readout:
            self.updateReadout()
        self.update()

    def setParcel(self, parcel):
        self.pcl = parcel

        self.clearData()
        self.plotData()
        self.update()

    def setDGZ(self, flag):
        self.plotdgz = flag

        self.clearData()
        self.plotData()
        self.update()
        return

    def setAllObserved(self, all_observed, update_gui=True):
        self.all_observed = all_observed

        if update_gui:
            self.clearData()
            self.plotData()
            self.update()

    def interpProfile(self):
        # Step 1, interpolate the profile to 25 mb pressure levels
        new_pres = np.arange(self.prof.pres[self.prof.sfc], self.prof.pres[self.prof.top], -25)
        new_dwp = tab.interp.dwpt(self.prof, new_pres)
        new_tmp = tab.interp.temp(self.prof, new_pres)
        new_hght = tab.interp.hght(self.prof, new_pres)
        new_wdir, new_wspd = tab.interp.vec(self.prof, new_pres)
        new_prof = tab.profile.create_profile(pres=new_pres, hght=new_hght, tmpc=new_tmp, dwpc=new_dwp, wspd=new_wspd, wdir=new_wdir, profile='convective', missing=self.prof.missing)
        self.interp_prof.setEnabled(False)

        # Step 2, emit the signal that a new profile has been created
        self.updated.emit(new_prof, 'skew', True, self.pcl)

    def mouseReleaseEvent(self, e):
        if not self.was_right_click and self.readout:
            self.track_cursor = not self.track_cursor
            self.cursor_loc = e.pos()
        if self.dragging:
            trans_inv = self.transform.inverted()[0]
            trans_x = (e.x() - self.originx) * self.scale
            trans_y = (e.y() - self.originy) * self.scale
            tmpc = self.pix_to_tmpc(trans_x, trans_y)
            prof_name, prof = self.drag_prof

            if prof_name == 'tmpc':
                tmpc = max(tmpc, self.dwpc[self.drag_idx])
            elif prof_name == 'dwpc':
                tmpc = min(tmpc, self.tmpc[self.drag_idx])

            self.modified.emit(self.drag_idx, {prof_name:tmpc})

            self.drag_idx = None
            self.dragging = False
            self.saveBitMap = None

        elif self.initdrag:
            self.initdrag = False

        self.was_right_click = False
        self.drag_prof = None

    def mousePressEvent(self, e):
        if self.prof is None:
            return

        self.was_right_click = e.button() & QtCore.Qt.RightButton

        if not self.was_right_click and not self.readout:
            self.initDrag(e)

    def initDrag(self, e):
        prof_ys = self.pres_to_pix(self.pres)
        tmpc_xs = self.tmpc_to_pix(self.tmpc, self.pres)
        dwpc_xs = self.tmpc_to_pix(self.dwpc, self.pres)

        trans_x = (e.x() - self.originx) * self.scale
        trans_y = (e.y() - self.originy) * self.scale

        dist_tmpc = np.min(np.hypot(tmpc_xs - trans_x, prof_ys - trans_y))
        dist_dwpc = np.min(np.hypot(dwpc_xs - trans_x, prof_ys - trans_y))

        self.initdrag = True
        if dist_tmpc <= self.clickradius and dist_dwpc > self.clickradius:
            # Temperature was in the click radius and dewpoint wasn't; take the temperature
            prof_name = 'tmpc'
        elif dist_dwpc <= self.clickradius and dist_tmpc > self.clickradius:
            # Dewpoint was within the click radius and temperature wasn't; take the dewpoint
            prof_name = 'dwpc'
        elif dist_tmpc <= self.clickradius and dist_dwpc <= self.clickradius:
            # Both profiles have points within the click radius
            if dist_tmpc < dist_dwpc:
                # The temperature point is closer than the dewpoint point, so take the temperature
                prof_name = 'tmpc'
            elif dist_dwpc < dist_tmpc:
                # The dewpoint point is closer than the temperature point, so take the dewpoint
                prof_name = 'dwpc'
            else:
                # They were both the same distance away (probably a saturated profile).  If the click
                #   was to the left, take the dewpoint, if it was to the right, take the temperature.
                idx = np.argmin(np.abs(prof_ys - trans_y))
                prof_x = self.tmpc_to_pix(self.tmpc[idx], self.pres[idx])
                if trans_x < prof_x:
                    prof_name = 'dwpc'
                else:
                    prof_name = 'tmpc'
        else:
            # Click wasn't within range of any points.  Move along, folks, nothing to see here.
            self.initdrag = False

        if self.initdrag:
            self.drag_prof = (prof_name, self.__dict__[prof_name])

    def mouseMoveEvent(self, e):
        if self.track_cursor:
            self.readout_pres = self.pix_to_pres((e.y() - self.originy) * self.scale)
            self.updateReadout()

        elif self.initdrag or self.dragging:
            self.dragging = True
            self.initdrag = False
            self.dragLine(e)

    def updateReadout(self):
        y = self.originy + self.pres_to_pix(self.readout_pres) / self.scale
        hgt = tab.interp.to_agl( self.prof, tab.interp.hght(self.prof, self.readout_pres) )
        tmp = tab.interp.temp(self.prof, self.readout_pres)
        dwp = tab.interp.dwpt(self.prof, self.readout_pres)

        self.rubberBand.setGeometry(QRect(QPoint(self.lpad,y), QPoint(self.brx,y)).normalized())
        self.presReadout.setFixedWidth(60)
        self.hghtReadout.setFixedWidth(65)
        self.tmpcReadout.setFixedWidth(45)
        self.dwpcReadout.setFixedWidth(45)
        self.presReadout.setText(tab.utils.FLOAT2STR(self.readout_pres, 1) + ' hPa')
        self.hghtReadout.setText(tab.utils.FLOAT2STR(hgt, 1) + ' m')
        self.tmpcReadout.setText(tab.utils.FLOAT2STR(tmp, 1) + ' C')
        self.dwpcReadout.setText(tab.utils.FLOAT2STR(dwp, 1) + ' C')

        self.presReadout.move(self.lpad, y)
        self.hghtReadout.move(self.lpad, y - 15)
        self.tmpcReadout.move(self.brx-self.rpad, y)
        self.dwpcReadout.move(self.brx-self.rpad, y - 15)
        self.rubberBand.show()

    def dragLine(self, e):
        trans_x = (e.x() - self.originx) * self.scale
        trans_y = (e.y() - self.originy) * self.scale
        tmpc = self.pix_to_tmpc(trans_x, trans_y)

        if self.drag_idx is None:
            pres = self.pix_to_pres(trans_y)
            idx = np.argmin(np.abs(pres - self.pres))
            while self.tmpc.mask[idx] or self.dwpc.mask[idx]:
                idx += 1
            self.drag_idx = idx
        else:
            idx = self.drag_idx
 
        prof_name, drag_prof = self.drag_prof

        if prof_name == 'tmpc':
            tmpc = max(tmpc, self.dwpc[idx])
        elif prof_name == 'dwpc':
            tmpc = min(tmpc, self.tmpc[idx])

        # Figure out the bounds of the box we need to update
        if idx == 0 or self.pres.mask[idx - 1] or self.tmpc.mask[idx - 1] or self.dwpc.mask[idx - 1]:
            lb_p, ub_p = self.pres[idx], self.pres[idx + 1]
            t_points = [ (tmpc, self.pres[idx]), (drag_prof[idx + 1], self.pres[idx + 1]) ]
        elif idx == self.pres.shape[0] - 1:
            lb_p, ub_p = self.pres[idx - 1], self.pres[idx]
            t_points = [ (drag_prof[idx - 1], self.pres[idx - 1]), (tmpc, self.pres[idx]) ]
        else:
            lb_p, ub_p = self.pres[idx - 1], self.pres[idx + 1]
            t_points = [ (drag_prof[idx - 1], self.pres[idx - 1]), (tmpc, self.pres[idx]), (drag_prof[idx + 1], self.pres[idx + 1]) ]

        x_points = [ self.tmpc_to_pix(*pt) for pt in t_points ]
        lb_x = self.originx + min(x_points) / self.scale
        ub_x = self.originx + max(x_points) / self.scale
        lb_y = self.originy + self.pres_to_pix(ub_p) / self.scale
        ub_y = self.originy + self.pres_to_pix(lb_p) / self.scale

        qp = QtGui.QPainter()
        qp.begin(self.plotBitMap)
        # If we have something saved, restore it
        if self.saveBitMap is not None:
            origin, size, bmap = self.saveBitMap
            qp.drawPixmap(origin, bmap, QRect(QPoint(0, 0), size))

        # Capture the new portion of the image to save
        origin = QPoint(max(lb_x - self.drag_buffer, 0), max(lb_y - self.drag_buffer, 0))
        size = QSize(ub_x - lb_x + 2 * self.drag_buffer, ub_y - lb_y + 2 * self.drag_buffer)
        bmap = self.plotBitMap.copy(QRect(origin, size))
        self.saveBitMap = (origin, size, bmap)

        # Draw lines
        if prof_name == 'dwpc':
            color = QtGui.QColor("#019B06")
        else:
            color = QtGui.QColor("#9F0101")
        pen = QtGui.QPen(color, 1, QtCore.Qt.SolidLine)
        qp.setPen(pen)
        if idx != 0 and not self.pres.mask[idx - 1] and not self.tmpc.mask[idx - 1] and not self.dwpc.mask[idx - 1]:
            x1 = self.originx + self.tmpc_to_pix(drag_prof[idx - 1], self.pres[idx - 1]) / self.scale
            x2 = self.originx + self.tmpc_to_pix(tmpc, self.pres[idx]) / self.scale
            y1 = self.originy + self.pres_to_pix(self.pres[idx - 1]) / self.scale
            y2 = self.originy + self.pres_to_pix(self.pres[idx]) / self.scale
            qp.drawLine(x1, y1, x2, y2)
        if idx != self.pres.shape[0] - 1:
            x1 = self.originx + self.tmpc_to_pix(tmpc, self.pres[idx]) / self.scale
            x2 = self.originx + self.tmpc_to_pix(drag_prof[idx + 1], self.pres[idx + 1]) / self.scale
            y1 = self.originy + self.pres_to_pix(self.pres[idx]) / self.scale
            y2 = self.originy + self.pres_to_pix(self.pres[idx + 1]) / self.scale
            qp.drawLine(x1, y1, x2, y2)

        qp.end()
        self.update()

    def setReadoutCursor(self):
        self.parcelmenu.setEnabled(True)
        self.readout = True
        self.track_cursor = True
        self.presReadout.show()
        self.hghtReadout.show()
        self.tmpcReadout.show()
        self.dwpcReadout.show()
        self.rubberBand.show()
        self.clearData()
        self.plotData()
        self.update()
        self.parentWidget().setFocus()

    def setNoCursor(self):
        self.parcelmenu.setEnabled(False)
        self.readout = False
        self.track_cursor = False
        self.presReadout.hide()
        self.hghtReadout.hide()
        self.tmpcReadout.hide()
        self.dwpcReadout.hide()      
        self.rubberBand.hide()
        self.clearData()
        self.plotData()
        self.update()
        self.parentWidget().setFocus()

    def resizeEvent(self, e):
        '''
        Resize the plot based on adjusting the main window.

        '''
        super(plotSkewT, self).resizeEvent(e)
        self.plotData()

    def closeEvent(self, e):
        pass

    def showCursorMenu(self, pos):
        if self.cursor_loc is None or self.track_cursor:
            self.cursor_loc = pos
        self.popupmenu.popup(self.mapToGlobal(pos))

    def wheelEvent(self, e):
        super(plotSkewT, self).wheelEvent(e)
        self.plotBitMap.fill(QtCore.Qt.black)
        if self.readout:
            self.updateReadout()
        self.plotBackground()
        self.plotData()

    def paintEvent(self, e):
        super(plotSkewT, self).paintEvent(e)
        qp = QtGui.QPainter()
        qp.begin(self)
        qp.drawPixmap(0, 0, self.plotBitMap)
        qp.end()
    
    def clearData(self):
        '''
        Handles the clearing of the pixmap
        in the frame.
        '''
        self.plotBitMap = self.backgroundBitMap.copy(0, 0, self.width(), self.height())
    
    def plotData(self):
        '''
        Plot the data used in a Skew-T.

        '''
        if self.prof is None:
            return

        qp = QtGui.QPainter()
        qp.begin(self.plotBitMap)
        qp.setClipRect(self.clip)

        qp.setRenderHint(qp.Antialiasing)
        qp.setRenderHint(qp.TextAntialiasing)
        self.drawTitles(qp)

        cur_dt = self.prof_collections[self.pc_idx].getCurrentDate()
        for idx, prof_col in enumerate(self.prof_collections):
            # Plot all unhighlighted members at this time
            if prof_col.getCurrentDate() == cur_dt:
                proflist = prof_col.getCurrentProfs().values()
                if idx == self.pc_idx:
                    temp_color = self.ens_temp_color
                    dewp_color = self.ens_dewp_color
                else:
                    temp_color = self.background_color
                    dewp_color = self.background_color

                for profile in proflist:
                    self.drawTrace(profile.tmpc, QtGui.QColor(temp_color), qp, p=profile.pres, width=1)
                    self.drawTrace(profile.dwpc, QtGui.QColor(dewp_color), qp, p=profile.pres, width=1)
                    self.drawBarbs(profile, qp, color="#666666")

        for idx, prof_col in enumerate(self.prof_collections):
            if idx != self.pc_idx and (prof_col.getCurrentDate() == cur_dt or self.all_observed):
                profile = prof_col.getHighlightedProf()
                self.drawTrace(profile.tmpc, QtGui.QColor(self.background_color), qp, p=profile.pres)
                self.drawTrace(profile.dwpc, QtGui.QColor(self.background_color), qp, p=profile.pres)
                self.drawBarbs(profile, qp, color=self.background_color)

        self.drawTrace(self.wetbulb, QtGui.QColor(self.wetbulb_color), qp, width=1)
        self.drawTrace(self.tmpc, QtGui.QColor(self.temp_color), qp, stdev=self.tmp_stdev)

        if self.plotdgz is True and (self.prof.dgz_pbot != self.prof.dgz_ptop):
#           idx = np.ma.where((self.prof.pres <= self.prof.dgz_pbot) & (self.prof.pres >= self.prof.dgz_ptop))
#           idx_pbot, idx_ptop = np.searchsorted(np.array([self.prof.dgz_pbot, self.prof.dgz_ptop]), self.prof.pres)

            pres = np.ma.masked_invalid(np.arange(self.prof.dgz_ptop, self.prof.dgz_pbot, 5)[::-1])
            tmpc = np.ma.masked_invalid(tab.interp.temp(self.prof, pres))

            self.drawTrace(tmpc, QtGui.QColor("#F5D800"), qp, p=pres, label=False)
            self.draw_sig_levels(qp, plevel=self.prof.dgz_pbot, color="#F5D800")
            self.draw_sig_levels(qp, plevel=self.prof.dgz_ptop, color="#F5D800")

        self.drawTrace(self.dwpc, QtGui.QColor(self.dewp_color), qp, stdev=self.dew_stdev)

        for h in [0,1000.,3000.,6000.,9000.,12000.,15000.]:
            self.draw_height(h, qp)
        if self.pcl is not None:
            self.dpcl_ttrace = self.prof.dpcl_ttrace
            self.dpcl_ptrace = self.prof.dpcl_ptrace
            self.drawVirtualParcelTrace(self.pcl.ttrace, self.pcl.ptrace, qp)
            self.drawVirtualParcelTrace(self.dpcl_ttrace, self.dpcl_ptrace, qp, color="#FF00FF")
        self.draw_parcel_levels(qp)
        qp.setRenderHint(qp.Antialiasing, False)
        self.drawBarbs(self.prof, qp)
        qp.setRenderHint(qp.Antialiasing)

        self.draw_effective_layer(qp)
        if self.plot_omega:
            self.draw_omega_profile(qp)

        qp.end()

    def drawBarbs(self, prof, qp, color="#FFFFFF"):
        qp.setClipping(True)

        rect_size = self.clip.size()
        rect_size.setHeight(rect_size.height() + self.bpad / 2)
        mod_clip = QRect(self.clip.topLeft(), rect_size)
        qp.setClipRect(mod_clip)

        if self.interpWinds is False:
            i = 0
            mask1 = prof.u.mask
            mask2 = prof.pres.mask
            mask = np.maximum(mask1, mask2)
            pres = prof.pres[~mask]
            u = prof.u[~mask]
            v = prof.v[~mask]
            wdir, wspd = tab.utils.comp2vec(u, v)
            yvals = self.originy + self.pres_to_pix(pres) / self.scale
            for y in yvals:
                dd = wdir[i]
                ss = wspd[i]
                drawBarb( qp, self.barbx, y, dd, vv )
                i += 1
        else:
            pres = np.arange(prof.pres[prof.sfc], prof.pres[prof.top], -40)
            wdir, wspd = tab.interp.vec(prof, pres)
            for p, dd, ss in zip(pres, wdir, wspd):
                if not tab.utils.QC(dd) or np.isnan(ss) or p < self.pmin:
                    continue

                y = self.originy + self.pres_to_pix(p) / self.scale
                drawBarb( qp, self.barbx, y, dd, ss, color=color)
        qp.setClipRect(self.clip)

    def drawTitles(self, qp):
        box_width = 150

        cur_dt = self.prof_collections[self.pc_idx].getCurrentDate()
        idxs, titles = zip(*[ (idx, self.getPlotTitle(pc)) for idx, pc in enumerate(self.prof_collections) if pc.getCurrentDate() == cur_dt or self.all_observed ])
        titles = list(titles)
        main_title = titles.pop(idxs.index(self.pc_idx))

        qp.setClipping(False)
        qp.setFont(self.title_font)

        pen = QtGui.QPen(QtCore.Qt.white, 1, QtCore.Qt.SolidLine)
        qp.setPen(pen)

        rect0 = QtCore.QRect(self.lpad, 2, box_width, self.title_height)
        qp.drawText(rect0, QtCore.Qt.TextDontClip | QtCore.Qt.AlignLeft, main_title)

        pen = QtGui.QPen(QtGui.QColor(self.background_color), 1, QtCore.Qt.SolidLine)
        qp.setPen(pen)

        for idx, title in enumerate(titles):
            rect0 = QtCore.QRect(self.width() - box_width, 2 + idx * self.title_height, box_width, self.title_height)
            qp.drawText(rect0, QtCore.Qt.TextDontClip | QtCore.Qt.AlignRight, title)

    def draw_height(self, h, qp):
        qp.setClipping(True)
        self.hght_font = QtGui.QFont('Helvetica', 9)
        pen = QtGui.QPen(QtCore.Qt.red, 1, QtCore.Qt.SolidLine)
        qp.setPen(pen)
        qp.setFont(self.hght_font)
        offset = 10
        txt_offset = 15 
        sfc = tab.interp.hght( self.prof, self.prof.pres[self.prof.sfc] )
        p1 = tab.interp.pres(self.prof, h+sfc)
        if np.isnan(p1) == False:
            y1 = self.originy + self.pres_to_pix(p1) / self.scale
            qp.drawLine(self.lpad, y1, self.lpad+offset, y1)
            qp.drawText(self.lpad+txt_offset, y1-20, self.lpad+txt_offset, 40,
                QtCore.Qt.AlignVCenter | QtCore.Qt.AlignLeft,
                tab.utils.INT2STR(h/1000)+' km')

    def draw_sig_levels(self, qp, plevel=1000, color="#FFFFFF"):
        qp.setClipping(True)
        if not tab.utils.QC(plevel):
            return
        xbounds = [37,45]
        z = tab.utils.M2FT(tab.interp.hght(self.prof, plevel))

        x = self.tmpc_to_pix(xbounds, [1000.,1000.])
        y = self.originy + self.pres_to_pix(plevel) / self.scale
        pen = QtGui.QPen(QtGui.QColor(color), 1, QtCore.Qt.SolidLine)
        qp.setPen(pen)
        qp.drawLine(x[0], y, x[1], y)
        rect1 = QtCore.QRectF(self.tmpc_to_pix(29, 1000.), y-3, x[1] - x[0], 4) 
        qp.drawText(rect1, QtCore.Qt.TextDontClip | QtCore.Qt.AlignLeft, tab.utils.INT2STR(z) + '\'')
        

    def draw_parcel_levels(self, qp):
        if self.pcl is None:
            return
        qp.setClipping(True)
        xbounds = [37,41]
        x = self.tmpc_to_pix(xbounds, [1000.,1000.])
        lclp = self.pcl.lclpres
        lfcp = self.pcl.lfcpres
        elp = self.pcl.elpres

        # Plot LCL
<<<<<<< HEAD
        if lclp is not np.ma.masked:
            y = self.originy + self.pres_to_pix(lclp) / self.scale
=======
        if tab.utils.QC(lclp):
            y = self.pres_to_pix(lclp)
>>>>>>> cce2499f
            pen = QtGui.QPen(QtCore.Qt.green, 2, QtCore.Qt.SolidLine)
            qp.setPen(pen)
            qp.drawLine(x[0], y, x[1], y)
            rect1 = QtCore.QRectF(x[0], y+6, x[1] - x[0], 4) 
            qp.drawText(rect1, QtCore.Qt.TextDontClip | QtCore.Qt.AlignCenter, "LCL")
        # Plot LFC
<<<<<<< HEAD
        if lfcp is not np.ma.masked:
            y = self.originy + self.pres_to_pix(lfcp) / self.scale
=======
        if tab.utils.QC(lfcp):
            y = self.pres_to_pix(lfcp)
>>>>>>> cce2499f
            pen = QtGui.QPen(QtCore.Qt.yellow, 2, QtCore.Qt.SolidLine)
            qp.setPen(pen)
            qp.drawLine(x[0], y, x[1], y)
            rect2 = QtCore.QRectF(x[0], y-8, x[1] - x[0], 4) 
            qp.drawText(rect2, QtCore.Qt.TextDontClip | QtCore.Qt.AlignCenter, "LFC")
        # Plot EL
<<<<<<< HEAD
        if elp is not np.ma.masked and elp != lclp:
            y = self.originy + self.pres_to_pix(elp) / self.scale
=======
        if tab.utils.QC(elp) and elp != lclp:
            y = self.pres_to_pix(elp)
>>>>>>> cce2499f
            pen = QtGui.QPen(QtCore.Qt.magenta, 2, QtCore.Qt.SolidLine)
            qp.setPen(pen)
            qp.drawLine(x[0], y, x[1], y)
            rect3 = QtCore.QRectF(x[0], y-8, x[1] - x[0], 4) 
            qp.drawText(rect3, QtCore.Qt.TextDontClip | QtCore.Qt.AlignCenter, "EL")

    def omeg_to_pix(self, omeg):
        plus10_bound = -49
        minus10_bound = -41
        x1_m10 = self.tmpc_to_pix(minus10_bound, 1000)
        x1_10 = self.tmpc_to_pix(plus10_bound, 1000)
        x1_0 = self.tmpc_to_pix((plus10_bound + minus10_bound)/2., 1000)
        if omeg > 0:
            return ((x1_0 - x1_10)/(0.-10.)) * omeg + x1_0    
        elif omeg < 0:
            return ((x1_0 - x1_m10)/(0.+10.)) * omeg + x1_0 
        else:
            return x1_0

    def draw_omega_profile(self, qp):
        qp.setClipping(True)
        plus10_bound = -49
        minus10_bound = -41
        x1 = self.tmpc_to_pix((plus10_bound + minus10_bound)/2., 1000)

        for i in range(len(self.prof.omeg)):
<<<<<<< HEAD
            pres_y = self.originy + self.pres_to_pix(self.prof.pres[i]) / self.scale
            if self.prof.omeg[i] == np.ma.masked or self.prof.pres[i] < 111:
=======
            pres_y = self.pres_to_pix(self.prof.pres[i])
            if tab.utils.QC(self.prof.omeg[i]) or self.prof.pres[i] < 111:
>>>>>>> cce2499f
                continue
            if self.prof.omeg[i] > 0:
                pen = QtGui.QPen(QtGui.QColor("#0066CC"), 1.5, QtCore.Qt.SolidLine)
            elif self.prof.omeg[i] < 0:
                pen = QtGui.QPen(QtGui.QColor("#FF6666"), 1.5, QtCore.Qt.SolidLine)
            else:
                pen = QtGui.QPen(QtCore.Qt.magenta, 1, QtCore.Qt.SolidLine)
            qp.setPen(pen)                
            x2 = self.omeg_to_pix(self.prof.omeg[i]*10.)
            qp.drawLine(x1, pres_y, x2, pres_y)


    def draw_effective_layer(self, qp):
        '''
        Draw the bounds of the effective inflow layer.
        '''
        qp.setClipping(True)
        ptop = self.prof.etop; pbot = self.prof.ebottom
        len = 15
        text_offset = 10
        if tab.utils.QC(ptop) and tab.utils.QC(pbot):
            x1 = self.tmpc_to_pix(-20, 1000)
            x2 = self.tmpc_to_pix(-33, 1000)
            y1 = self.originy + self.pres_to_pix(pbot) / self.scale
            y2 = self.originy + self.pres_to_pix(ptop) / self.scale
            rect1 = QtCore.QRectF(x2, y1+4, 25, self.esrh_height)
            rect2 = QtCore.QRectF(x2, y2-self.esrh_height, 50, self.esrh_height)
            rect3 = QtCore.QRectF(x1-15, y2-self.esrh_height, 50, self.esrh_height)
            pen = QtGui.QPen(QtGui.QColor('#000000'), 0, QtCore.Qt.SolidLine)
            brush = QtGui.QBrush(QtCore.Qt.SolidPattern)
            qp.setPen(pen)
            qp.setBrush(brush)
            sfc = tab.interp.hght( self.prof, self.prof.pres[self.prof.sfc] )
            if self.prof.pres[ self.prof.sfc ] == pbot:
                text_bot = 'SFC'
            else:
                text_bot = tab.interp.hght(self.prof, pbot) - sfc
                text_bot = tab.utils.INT2STR( text_bot ) + 'm'
            text_top = tab.interp.hght(self.prof, ptop) - sfc
            text_top = tab.utils.INT2STR( text_top ) + 'm'
            qp.drawRect(rect1)
            qp.drawRect(rect2)
            qp.drawRect(rect3)
            pen = QtGui.QPen(QtGui.QColor('#04DBD8'), 2, QtCore.Qt.SolidLine)
            qp.setPen(pen)
            qp.setFont(self.esrh_font)
            qp.drawLine(x1-len, y1, x1+len, y1)
            qp.drawLine(x1-len, y2, x1+len, y2)
            qp.drawLine(x1, y1, x1, y2)
            qp.drawText(rect1, QtCore.Qt.TextDontClip | QtCore.Qt.AlignLeft, text_bot)
            qp.drawText(rect2, QtCore.Qt.TextDontClip | QtCore.Qt.AlignLeft, text_top)
            qp.drawText(rect3, QtCore.Qt.TextDontClip | QtCore.Qt.AlignLeft,
                tab.utils.INT2STR(self.prof.right_esrh[0]) + ' m2s2')
           # qp.drawText(x1-2*len, y1-text_offset, 40, 40,
           #     QtCore.Qt.AlignVCenter | QtCore.Qt.AlignRight,
           #     text_bot)
    
    def drawVirtualParcelTrace(self, ttrace, ptrace, qp, width=1, color="#FFFFFF"):
        '''
        Draw a parcel trace.
        '''
        qp.setClipping(True)
        pen = QtGui.QPen(QtGui.QColor(color), width, QtCore.Qt.DashLine)
        brush = QtGui.QBrush(QtCore.Qt.NoBrush)
        qp.setPen(pen)
        qp.setBrush(brush)
        path = QPainterPath()
        if not tab.utils.QC(ptrace):
            return
        yvals = self.originy + self.pres_to_pix(ptrace) / self.scale
        xvals = self.originx + self.tmpc_to_pix(ttrace, ptrace) / self.scale
        path.moveTo(xvals[0], yvals[0])
        for i in xrange(1, len(yvals)):
            x = xvals[i]; y = yvals[i]
#           if y < self.tpad:
#               break
#           else:
            path.lineTo(x, y)
        qp.drawPath(path)

    def drawTrace(self, data, color, qp, width=3, p=None, stdev=None, label=True):
        '''
        Draw an environmental trace.

        '''
        qp.setClipping(True)
        pen = QtGui.QPen(QtGui.QColor(color), width, QtCore.Qt.SolidLine)
        brush = QtGui.QBrush(QtCore.Qt.NoBrush)
        qp.setPen(pen)
        qp.setBrush(brush)

        mask1 = data.mask
        if p is not None:
            mask2 = p.mask
            pres = p
        else:
            mask2 = self.pres.mask
            pres = self.pres
        mask = np.maximum(mask1, mask2)
        data = data[~mask]
        pres = pres[~mask]
        if stdev is not None:
            stdev = stdev[~mask]

        path = QPainterPath()
        x = self.originx + self.tmpc_to_pix(data, pres) / self.scale
        y = self.originy + self.pres_to_pix(pres) / self.scale

        path.moveTo(x[0], y[0])
        for i in xrange(1, x.shape[0]):
            path.lineTo(x[i], y[i])
            if stdev is not None:
                self.drawSTDEV(pres[i], data[i], stdev[i], color, qp)

        qp.drawPath(path)

        if label is True:
            label = (1.8 * data[0]) + 32.
            pen = QtGui.QPen(QtGui.QColor('#000000'), 0, QtCore.Qt.SolidLine)
            brush = QtGui.QBrush(QtCore.Qt.SolidPattern)
            qp.setPen(pen)
            qp.setBrush(brush)
            rect = QtCore.QRectF(x[0]-8, y[0]+4, 16, 12)
            qp.drawRect(rect)
            pen = QtGui.QPen(QtGui.QColor(color), 3, QtCore.Qt.SolidLine)
            qp.setPen(pen)
            qp.setFont(self.environment_trace_font)
            qp.drawText(rect, QtCore.Qt.AlignCenter, tab.utils.INT2STR(label))

    def drawSTDEV(self, pres, data, stdev, color, qp, width=1):
        '''
        Draw the error bars on the profile.
        '''
        pen = QtGui.QPen(QtGui.QColor(color), width, QtCore.Qt.SolidLine)
        brush = QtGui.QBrush(QtCore.Qt.NoBrush)
        qp.setPen(pen)
        qp.setBrush(brush)
        path = QPainterPath()
        offset = 5.
        x = self.tmpc_to_pix(data, pres)
        y = self.pres_to_pix(pres)
        err_left = self.tmpc_to_pix(data - stdev, pres)
        err_right = self.tmpc_to_pix(data + stdev, pres)
        path.moveTo(err_left, y)
        path.lineTo(err_left, y-offset)
        path.lineTo(err_left, y+offset)
        path.moveTo(err_left, y)
        path.lineTo(err_right, y)
        path.lineTo(err_right, y-offset)
        path.lineTo(err_right, y+offset)
        qp.drawPath(path)
<|MERGE_RESOLUTION|>--- conflicted
+++ resolved
@@ -1021,39 +1021,24 @@
         elp = self.pcl.elpres
 
         # Plot LCL
-<<<<<<< HEAD
-        if lclp is not np.ma.masked:
+        if tab.utils.QC(lclp):
             y = self.originy + self.pres_to_pix(lclp) / self.scale
-=======
-        if tab.utils.QC(lclp):
-            y = self.pres_to_pix(lclp)
->>>>>>> cce2499f
             pen = QtGui.QPen(QtCore.Qt.green, 2, QtCore.Qt.SolidLine)
             qp.setPen(pen)
             qp.drawLine(x[0], y, x[1], y)
             rect1 = QtCore.QRectF(x[0], y+6, x[1] - x[0], 4) 
             qp.drawText(rect1, QtCore.Qt.TextDontClip | QtCore.Qt.AlignCenter, "LCL")
         # Plot LFC
-<<<<<<< HEAD
-        if lfcp is not np.ma.masked:
+        if tab.utils.QC(lfcp):
             y = self.originy + self.pres_to_pix(lfcp) / self.scale
-=======
-        if tab.utils.QC(lfcp):
-            y = self.pres_to_pix(lfcp)
->>>>>>> cce2499f
             pen = QtGui.QPen(QtCore.Qt.yellow, 2, QtCore.Qt.SolidLine)
             qp.setPen(pen)
             qp.drawLine(x[0], y, x[1], y)
             rect2 = QtCore.QRectF(x[0], y-8, x[1] - x[0], 4) 
             qp.drawText(rect2, QtCore.Qt.TextDontClip | QtCore.Qt.AlignCenter, "LFC")
         # Plot EL
-<<<<<<< HEAD
-        if elp is not np.ma.masked and elp != lclp:
+        if tab.utils.QC(elp) and elp != lclp:
             y = self.originy + self.pres_to_pix(elp) / self.scale
-=======
-        if tab.utils.QC(elp) and elp != lclp:
-            y = self.pres_to_pix(elp)
->>>>>>> cce2499f
             pen = QtGui.QPen(QtCore.Qt.magenta, 2, QtCore.Qt.SolidLine)
             qp.setPen(pen)
             qp.drawLine(x[0], y, x[1], y)
@@ -1080,13 +1065,8 @@
         x1 = self.tmpc_to_pix((plus10_bound + minus10_bound)/2., 1000)
 
         for i in range(len(self.prof.omeg)):
-<<<<<<< HEAD
             pres_y = self.originy + self.pres_to_pix(self.prof.pres[i]) / self.scale
-            if self.prof.omeg[i] == np.ma.masked or self.prof.pres[i] < 111:
-=======
-            pres_y = self.pres_to_pix(self.prof.pres[i])
             if tab.utils.QC(self.prof.omeg[i]) or self.prof.pres[i] < 111:
->>>>>>> cce2499f
                 continue
             if self.prof.omeg[i] > 0:
                 pen = QtGui.QPen(QtGui.QColor("#0066CC"), 1.5, QtCore.Qt.SolidLine)
