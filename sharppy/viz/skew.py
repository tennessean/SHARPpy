import numpy as np
import sharppy.sharptab as tab
from sharppy.sharptab.constants import *
from sharppy.sharptab.profile import Profile, create_profile
from sharppy.viz.draggable import Draggable
from sharppy.viz.barbs import drawBarb
from PySide import QtGui, QtCore
from PySide.QtGui import *
from PySide.QtCore import *
from PySide.QtOpenGL import *

from datetime import datetime, timedelta

__all__ = ['backgroundSkewT', 'plotSkewT']

class backgroundSkewT(QtGui.QWidget):
    def __init__(self, plot_omega=False):
        super(backgroundSkewT, self).__init__()
        self.plot_omega = plot_omega
        self.initUI()

    def initUI(self):
        '''
        Initialize the User Interface.

        '''
        self.lpad = 30; self.rpad = 50
        self.tpad = 20; self.bpad = 20
        self.tlx = self.rpad; self.tly = self.tpad
        self.wid = self.size().width() - self.rpad
        self.hgt = self.size().height() - self.bpad
        self.brx = self.wid ; self.bry = self.hgt
        self.pmax = 1050.; self.pmin = 100.
        self.barbx = self.brx + self.rpad / 2
        self.log_pmax = np.log(self.pmax); self.log_pmin = np.log(self.pmin)
        self.bltmpc = -50; self.brtmpc = 50; self.dt = 10
        self.xskew = 100 / 3.
        self.xrange = self.brtmpc - self.bltmpc
        self.yrange = np.tan(np.deg2rad(self.xskew)) * self.xrange
        self.clip = QRect(QPoint(self.lpad, self.tly), QPoint(self.brx + self.rpad, self.bry))
        self.originx = 0. # self.size().width() / 2
        self.originy = 0. # self.size().height() / 2
        self.scale = 1.
        if self.physicalDpiX() > 75:
            fsize = 6
            fsizet = 10
        else:
            fsize = 7
            fsizet = 14
        self.title_font = QtGui.QFont('Helvetica', fsizet)
        self.title_metrics = QtGui.QFontMetrics( self.title_font )
        self.title_height = self.title_metrics.xHeight() + 5
        self.label_font = QtGui.QFont('Helvetica', fsize + 2)
        self.environment_trace_font = QtGui.QFont('Helvetica', 11)
        self.in_plot_font = QtGui.QFont('Helvetica', fsize)
        self.esrh_font = QtGui.QFont('Helvetica', fsize + 2)
        self.esrh_metrics = QtGui.QFontMetrics( self.esrh_font )
        self.esrh_height = self.esrh_metrics.xHeight() + 9
        self.plotBitMap = QtGui.QPixmap(self.width(), self.height())
        self.saveBitMap = None
        self.plotBitMap.fill(QtCore.Qt.black)
        self.plotBackground()
    
    def plotBackground(self):
        qp = QtGui.QPainter()
        qp.begin(self.plotBitMap)
        qp.setClipRect(self.clip)

        qp.translate(self.originx, self.originy)
        qp.scale(1. / self.scale, 1. / self.scale)

        self.transform = qp.transform()

        qp.scale(self.scale, self.scale)
        qp.translate(-self.originx, -self.originy)

        qp.setRenderHint(qp.Antialiasing)
        qp.setRenderHint(qp.TextAntialiasing)
        for t in np.arange(self.bltmpc-100, self.brtmpc+self.dt, self.dt):
            self.draw_isotherm(t, qp)
        #for tw in range(self.bltmpc, self.brtmpc, 10): self.draw_moist_adiabat(tw, qp)
        for theta in np.arange(self.bltmpc, 80, 20): self.draw_dry_adiabat(theta, qp)
        for w in [2] + np.arange(4, 33, 4): self.draw_mixing_ratios(w, 600, qp)
        self.draw_frame(qp)
        for p in [1000, 850, 700, 500, 300, 200, 100]:
            self.draw_isobar(p, 1, qp)
        for t in np.arange(self.bltmpc, self.brtmpc+self.dt, self.dt):
            self.draw_isotherm_labels(t, qp)
        for p in xrange(int(self.pmax), int(self.pmin-50), -50):
            self.draw_isobar(p, 0, qp)

        qp.end()
        self.backgroundBitMap = self.plotBitMap.copy(0, 0, self.width(), self.height())

    def resizeEvent(self, e):
        '''
        Resize the plot based on adjusting the main window.

        '''
        self.initUI()
    
    def wheelEvent(self, e):
        centerx, centery = e.x(), e.y()

        # From map
        max_speed = 100.
        delta = max(min(-e.delta(), max_speed), -max_speed)
        scale_fac = 10 ** (delta / 1000.)

        if self.scale * scale_fac > 1.0:
            scale_fac = 1. / self.scale

        self.scale *= scale_fac

        self.originx = centerx - (centerx - self.originx) / scale_fac
        self.originy = centery - (centery - self.originy) / scale_fac

        ll_x = self.originx + self.width() / self.scale
        ll_y = self.originy + self.height() / self.scale

        if ll_x < self.width():
            self.originx += (self.width() - ll_x)
        elif self.originx > 0:
            self.originx = 0

        if ll_y < self.height():
            self.originy += (self.height() - ll_y)
        elif self.originy > 0:
            self.originy = 0

        self.plotBackground()
        self.update()

    def draw_dry_adiabat(self, theta, qp):
        '''
        Draw the given moist adiabat.
        '''
        qp.setClipping(True)
        pen = QtGui.QPen(QtGui.QColor("#333333"), 1)
        pen.setStyle(QtCore.Qt.SolidLine)
        qp.setPen(pen)
        dp = -10
        presvals = np.arange(int(self.pmax), int(self.pmin)+dp, dp)
        thetas = ((theta + ZEROCNK) / (np.power((1000. / presvals),ROCP))) - ZEROCNK
        xvals = self.originx + self.tmpc_to_pix(thetas, presvals) / self.scale
        yvals = self.originy + self.pres_to_pix(presvals) / self.scale
        path = QPainterPath()
        path.moveTo(xvals[0], yvals[0])
        for i in xrange(1, len(presvals) ):
            p = presvals[i]
            x = xvals[i]
            y = yvals[i]
            path.lineTo(x, y)
        qp.drawPath(path)

    def draw_moist_adiabat(self, tw, qp):
        '''
        Draw the given moist adiabat.

        '''
        pen = QtGui.QPen(QtGui.QColor("#663333"), 1)
        pen.setStyle(QtCore.Qt.SolidLine)
        qp.setPen(pen)
        dp = -10
        for p in xrange(int(self.pmax), int(self.pmin)+dp, dp):
            t = tab.thermo.wetlift(1000., tw, p)
            x = self.tmpc_to_pix(t, p)
            y = self.pres_to_pix(p)
            if p == self.pmax:
                x2 = x; y2 = y
            else:
                x1 = x2; y1 = y2
                x2 = x; y2 = y
                qp.drawLine(x1, y1, x2, y2)

    def draw_mixing_ratios(self, w, pmin, qp):
        '''
        Draw the mixing ratios.

        '''
        qp.setClipping(True)
        t = tab.thermo.temp_at_mixrat(w, self.pmax)
        x1 = self.originx + self.tmpc_to_pix(t, self.pmax) / self.scale
        y1 = self.originy + self.pres_to_pix(self.pmax) / self.scale
        t = tab.thermo.temp_at_mixrat(w, pmin)
        x2 = self.originx + self.tmpc_to_pix(t, pmin) / self.scale
        y2 = self.originy + self.pres_to_pix(pmin) / self.scale
        rectF = QtCore.QRectF(x2-5, y2-10, 10, 10)
        pen = QtGui.QPen(QtGui.QColor('#000000'), 1, QtCore.Qt.SolidLine)
        brush = QtGui.QBrush(QtCore.Qt.SolidPattern)
        qp.setPen(pen)
        qp.setBrush(brush)
        qp.drawRect(rectF)
        pen = QtGui.QPen(QtGui.QColor('#006600'), 1, QtCore.Qt.SolidLine)
        qp.setPen(pen)
        qp.setFont(self.in_plot_font)
        qp.drawLine(x1, y1, x2, y2)
        qp.drawText(rectF, QtCore.Qt.AlignBottom | QtCore.Qt.AlignCenter,
            tab.utils.INT2STR(w))

    def draw_frame(self, qp):
        '''
        Draw the frame around the Skew-T.

        '''
        qp.setClipping(False)
        pen = QtGui.QPen(QtGui.QColor('#000000'), 0, QtCore.Qt.SolidLine)
        brush = QtGui.QBrush(QtCore.Qt.SolidPattern)
        qp.setPen(pen)
        qp.setBrush(brush)
        qp.drawRect(0, 0, self.lpad, self.bry)
        qp.drawRect(0, self.pres_to_pix(self.pmax), self.brx, self.bry)
        qp.drawRect(self.brx, 0, self.wid+self.rpad,
                    self.pres_to_pix(self.pmax))
        pen = QtGui.QPen(QtCore.Qt.white, 2, QtCore.Qt.SolidLine)
        qp.setPen(pen)
        qp.drawLine(self.lpad, self.tpad, self.brx+self.rpad, self.tpad)
        qp.drawLine(self.brx+self.rpad, self.tpad, self.brx+self.rpad,
                    self.bry)
        qp.drawLine(self.brx+self.rpad, self.bry, self.lpad, self.bry)
        qp.drawLine(self.lpad, self.bry, self.lpad, self.tpad)

    def draw_isotherm_labels(self, t, qp):
        '''
        Add Isotherm Labels.

        '''
        pen = QtGui.QPen(QtGui.QColor("#FFFFFF"))
        qp.setFont(self.label_font)
        x1 = self.originx + self.tmpc_to_pix(t, self.pmax) / self.scale

        if x1 >= self.lpad and x1 <= self.wid:
            qp.setClipping(False)
            qp.drawText(x1-10, self.bry+2, 20, 20,
                        QtCore.Qt.AlignTop | QtCore.Qt.AlignCenter, tab.utils.INT2STR(t))

    def draw_isotherm(self, t, qp):
        '''
        Draw background isotherms.

        '''

        qp.setClipping(True)
        x1 = self.originx + self.tmpc_to_pix(t, self.pmax) / self.scale
        x2 = self.originx + self.tmpc_to_pix(t, self.pmin) / self.scale
        y1 = self.originy + self.bry / self.scale
        y2 = self.originy + self.tpad / self.scale
        if int(t) in [0, -20]:
            pen = QtGui.QPen(QtGui.QColor("#0000FF"), 1)
        else:
            pen = QtGui.QPen(QtGui.QColor("#555555"), 1)
        pen.setStyle(QtCore.Qt.CustomDashLine)
        pen.setDashPattern([4, 2])
        qp.setPen(pen)
        qp.drawLine(x1, y1, x2, y2)

    def draw_isobar(self, p, flag, qp):
        '''
        Draw background isobars.

        '''
        pen = QtGui.QPen(QtGui.QColor("#FFFFFF"), 1, QtCore.Qt.SolidLine)
        qp.setPen(pen)
        qp.setFont(self.label_font)
        y1 = self.originy + self.pres_to_pix(p) / self.scale
        if y1 >= self.tpad and y1 <= self.hgt:
            offset = 5
            if flag:
                qp.drawLine(self.lpad, y1, self.brx, y1)
                qp.drawText(1, y1-20, self.lpad-4, 40,
                            QtCore.Qt.AlignVCenter | QtCore.Qt.AlignRight,
                            tab.utils.INT2STR(p))
            else:
                qp.drawLine(self.lpad, y1, self.lpad+offset, y1)
                qp.drawLine(self.brx+self.rpad-offset, y1,
                            self.brx+self.rpad, y1)

    def tmpc_to_pix(self, t, p):
        '''
        Function to convert a (temperature, pressure) coordinate
        to an X pixel.

        '''
        scl1 = self.brtmpc - (((self.bry - self.pres_to_pix(p)) /
                              (self.bry - self.tpad)) * self.yrange)
        return self.brx - (((scl1 - t) / self.xrange) * (self.brx - self.lpad))

    def pix_to_tmpc(self, x, y):
        '''
        Function to convert an (x, y) pixel into a temperature
        '''
        scl1 = self.brtmpc - (((self.bry - y) /
                              float(self.bry - self.tpad)) * self.yrange)
        return scl1 - (((self.brx - x) / float(self.brx - self.lpad)) * self.xrange)

    def pres_to_pix(self, p):
        '''
        Function to convert a pressure value (level) to a Y pixel.

        '''
        scl1 = self.log_pmax - self.log_pmin
        scl2 = self.log_pmax - np.log(p)
        return self.bry - (scl2 / scl1) * (self.bry - self.tpad)

    def pix_to_pres(self, y):
        '''
        Function to convert a Y pixel to a pressure level.

        '''
        scl1 = np.log(self.pmax) - np.log(self.pmin)
        scl2 = self.bry - float(y)
        scl3 = self.bry - self.tly + 1
        return self.pmax / np.exp((scl2 / scl3) * scl1)




class plotSkewT(backgroundSkewT):
    modified = Signal(int, dict)
    cursor_toggle = Signal(bool)
    cursor_move = Signal(float)
    parcel = Signal(tab.params.Parcel)
    reset = Signal(list)

    def __init__(self, **kwargs):
        super(plotSkewT, self).__init__(plot_omega=False)
        ## get the profile data
        self.prof = None
        self.prof_collections = []
        self.pc_idx = 0
        self.pcl = None

        self.all_observed = False
        self.plotdgz = kwargs.get('dgz', False)
        self.interpWinds = kwargs.get('interpWinds', True)

        ## ui stuff
        self.title = kwargs.get('title', '')
        self.dp = -25
        self.temp_color = kwargs.get('temp_color', '#FF0000')
        self.ens_temp_color = kwargs.get('ens_temp_color', '#880000')
        self.dewp_color = kwargs.get('dewp_color', '#00FF00')
        self.ens_dewp_color = kwargs.get('ens_dewp_color', '#008800')
        self.wetbulb_color = kwargs.get('wetbulb_color', '#00FFFF')
        self.background_color = kwargs.get('background_color', '#6666CC')
        self.sfc_units = kwargs.get('sfc_units', 'Fahrenheit')
        self.wind_units = kwargs.get('wind_units', 'knots')
        self.setMouseTracking(True)
        self.was_right_click = False
        self.track_cursor = False
        self.readout = False
        self.readout_pres = 1000.
        self.cursor_loc = None
        self.drag_tmpc = None
        self.drag_dwpc = None
        ## create the readout labels
        self.presReadout = QLabel(parent=self)
        self.hghtReadout = QLabel(parent=self)
        self.tmpcReadout = QLabel(parent=self)
        self.dwpcReadout = QLabel(parent=self)
        ## set their alignments
        self.presReadout.setAlignment(QtCore.Qt.AlignCenter)
        self.hghtReadout.setAlignment(QtCore.Qt.AlignCenter)
        self.tmpcReadout.setAlignment(QtCore.Qt.AlignCenter)
        self.dwpcReadout.setAlignment(QtCore.Qt.AlignCenter)
        ## initialize the width to 0 so that they don't show up
        ## on initialization
        self.presReadout.setFixedWidth(0)
        self.hghtReadout.setFixedWidth(0)
        self.tmpcReadout.setFixedWidth(0)
        self.dwpcReadout.setFixedWidth(0)
        ## set the style sheet for text size, color, etc
        self.presReadout.setStyleSheet("QLabel {"
            "  background-color: rgb(0, 0, 0, 50%);"
            "  border-width: 0px;"
            "  font-size: 11px;"
            "  color: #FFFFFF;}")
        self.hghtReadout.setStyleSheet("QLabel {"
            "  background-color: rgb(0, 0, 0, 50%);"
            "  border-width: 0px;"
            "  font-size: 11px;"
            "  color: #FF0000;}")
        self.tmpcReadout.setStyleSheet("QLabel {"
            "  background-color: rgb(0, 0, 0, 50%);"
            "  border-width: 0px;"
            "  font-size: 11px;"
            "  color: #FF0000;}")
        self.dwpcReadout.setStyleSheet("QLabel {"
            "  background-color: rgb(0, 0, 0, 50%);"
            "  border-width: 0px;"
            "  font-size: 11px;"
            "  color: #00FF00;}")
        self.rubberBand = QRubberBand(QRubberBand.Line, self)

        self.setContextMenuPolicy(Qt.CustomContextMenu)
        self.customContextMenuRequested.connect(self.showCursorMenu)
        self.parcelmenu = QMenu("Lift Parcel")
        #ag = QtGui.QActionGroup(self, exclusive=True)

        # List of parcels that can be lifted
        pcl1 = QAction(self)
        pcl1.setText("This Parcel")
        pcl1.triggered.connect(lambda: self.liftparcellevel(0))
        #ag.addAction(pcl1)
        self.parcelmenu.addAction(pcl1)

        pcl2 = QAction(self)
        pcl2.setText("50 mb Layer Parcel")
        pcl2.triggered.connect(lambda: self.liftparcellevel(50))
        #ag.addAction(pcl2)
        self.parcelmenu.addAction(pcl2)

        pcl3 = QAction(self)
        pcl3.setText("100 mb Layer Parcel")
        pcl3.triggered.connect(lambda: self.liftparcellevel(100))
        #ag.addAction(pcl3)
        self.parcelmenu.addAction(pcl3)

        pcl4 = QAction(self)
        pcl4.setText("Custom Parcel")
        pcl4.triggered.connect(lambda: self.liftparcellevel(-9999))
        #ag.addAction(pcl4)
        self.parcelmenu.addAction(pcl4)
        self.parcelmenu.setEnabled(False)
        self.popupmenu=QMenu("Cursor Type:")
        ag = QtGui.QActionGroup(self, exclusive=True)

        nocurs = QAction(self)
        nocurs.setText("No Cursor")
        nocurs.setCheckable(True)
        nocurs.setChecked(True)
        nocurs.triggered.connect(self.setNoCursor)
        a = ag.addAction(nocurs)
        self.popupmenu.addAction(a)

        storm_motion = QAction(self)
        storm_motion.setText("Readout Cursor")
        storm_motion.setCheckable(True)
        storm_motion.triggered.connect(self.setReadoutCursor)
        a = ag.addAction(storm_motion)
        self.popupmenu.addAction(a)

        self.popupmenu.addSeparator()
        self.popupmenu.addMenu(self.parcelmenu)

        #modify_sfc = QAction(self)
        #modify_sfc.setText("Modify Surface")
        #modify_sfc.setCheckable(True)
        #modify_sfc.setEnabled(False)
        #modify_sfc.triggered.connect(self.setReadoutCursor)
        #self.popupmenu.addAction(modify_sfc)

        self.popupmenu.addSeparator()

        reset = QAction(self)
        reset.setText("Reset Skew-T")
        reset.triggered.connect(lambda: self.reset.emit(['tmpc', 'dwpc']))
        self.popupmenu.addAction(reset)

    def getPlotTitle(self, prof_coll):
        modified = prof_coll.isModified() or prof_coll.isInterpolated()
        modified_str = "; Modified" if modified else ""

        loc = prof_coll.getMeta('loc')
        date = prof_coll.getCurrentDate()
        run = prof_coll.getMeta('run').strftime("%HZ")
        model = prof_coll.getMeta('model')
        observed = prof_coll.getMeta('observed')

        plot_title = loc + '   ' + datetime.strftime(date, "%Y%m%d/%H%M")
        if model == "Archive":
            plot_title += "  (User Selected" + modified_str + ")"
        elif model == "Analog":
            date = prof_coll.getAnalogDate()
            plot_title = loc + '   ' + datetime.strftime(date, "%Y%m%d/%H%M")
            plot_title += "  (Analog" + modified_str + ")"
        elif observed:
            plot_title += "  (Observed" + modified_str + ")"
        else:
            fhour = prof_coll.getMeta('fhour', index=True)
            plot_title += "  (" + run + "  " + model + "  " + fhour + modified_str + ")"
        return plot_title

    def liftparcellevel(self, i):
        pres = self.pix_to_pres( self.cursor_loc.y())
        tmp = tab.interp.temp(self.prof, pres)
        dwp = tab.interp.dwpt(self.prof, pres)
        if i == 0:
            usrpcl = tab.params.parcelx(self.prof, flag=5, pres=pres, tmpc=tmp, dwpc=dwp)
        else:
            if i == -9999:
                depth, result = QInputDialog.getText(None, "Parcel Depth (" + str(int(pres)) + "to __)",\
                                            "Mean Layer Depth (mb):")
                try:
                    i = int(depth)
                except:
                    return
            user_initpcl = tab.params.DefineParcel(self.prof, flag=4, pbot=pres, pres=i)
            usrpcl = tab.params.parcelx(self.prof, pres=user_initpcl.pres, tmpc=user_initpcl.tmpc,\
                                          dwpc=user_initpcl.dwpc)
        self.parcel.emit(usrpcl) # Emit a signal that a new profile has been created

    def addProfileCollection(self, prof_coll):
        self.prof_collections.append(prof_coll)

    def rmProfileCollection(self, prof_coll):
        self.prof_collections.remove(prof_coll)

    def setActiveCollection(self, pc_idx, **kwargs):
        self.pc_idx = pc_idx
        prof = self.prof_collections[pc_idx].getHighlightedProf()
        self.plot_omega = not self.prof_collections[pc_idx].getMeta('observed')
        self.prof = prof

        self.pres = prof.pres; self.hght = prof.hght
        self.tmpc = prof.tmpc; self.dwpc = prof.dwpc
        self.vtmp = prof.vtmp
        self.dew_stdev = prof.dew_stdev
        self.tmp_stdev = prof.tmp_stdev
        self.u = prof.u; self.v = prof.v
        self.wetbulb = prof.wetbulb
        self.interpWinds = kwargs.get('interpWinds', True)

        trans_tmx = self.originx + self.tmpc_to_pix(self.tmpc, self.pres) / self.scale
        trans_dwx = self.originx + self.tmpc_to_pix(self.dwpc, self.pres) / self.scale
        trans_y = self.originy + self.pres_to_pix(self.pres) / self.scale

        self.drag_tmpc = Draggable(trans_tmx, trans_y, self.plotBitMap, lock_dim='y', line_color="#9F0101")
        self.drag_dwpc = Draggable(trans_dwx, trans_y, self.plotBitMap, lock_dim='y', line_color="#019B06")

        if kwargs.get('update_gui', True):
            self.clearData()
            self.plotData()
            if self.readout:
                self.updateReadout()
            self.update()

    def setParcel(self, parcel):
        self.pcl = parcel

        self.clearData()
        self.plotData()
        if self.readout:
            self.updateReadout()
        self.update()

    def setDGZ(self, flag):
        self.plotdgz = flag

        self.clearData()
        self.plotData()
        self.update()
        return

    def setAllObserved(self, all_observed, update_gui=True):
        self.all_observed = all_observed

        if update_gui:
            self.clearData()
            self.plotData()
            self.update()

    def setPreferences(self, update_gui=True, **kwargs):
        self.temp_color = kwargs['temp_color']
        self.dewp_color = kwargs['dewp_color']
        self.sfc_units = kwargs['temp_units']
        self.wind_units = kwargs['wind_units']

        if update_gui:
            self.clearData()
            self.plotData()
            self.update()

    def _restTmpc(self, x, y):
        xs, ys = self.drag_dwpc.getCoords()
        idx = np.argmin(np.abs(y - ys))
        return max(xs[idx], x),  y

    def _restDwpc(self, x, y):
        xs, ys = self.drag_tmpc.getCoords()
        idx = np.argmin(np.abs(y - ys))
        return min(xs[idx], x),  y

    def mouseReleaseEvent(self, e):
        if not self.was_right_click and self.readout:
            self.track_cursor = not self.track_cursor
            self.cursor_loc = e.pos()

        drag_idx = None
        if self.drag_tmpc.isDragging():
            drag_idx, rls_x, rls_y = self.drag_tmpc.release(e.x(), e.y(), restrictions=self._restTmpc)
            prof_name = 'tmpc'
        elif self.drag_dwpc.isDragging():
            drag_idx, rls_x, rls_y = self.drag_dwpc.release(e.x(), e.y(), restrictions=self._restDwpc)
            prof_name = 'dwpc'

        if drag_idx is not None:
            trans_x = (rls_x - self.originx) * self.scale
            trans_y = (rls_y - self.originy) * self.scale
            tmpc = self.pix_to_tmpc(trans_x, trans_y)

            self.modified.emit(drag_idx, {prof_name:tmpc})

        self.was_right_click = False

    def mousePressEvent(self, e):
        if self.prof is None:
            return

        self.was_right_click = e.button() & QtCore.Qt.RightButton

        if not self.was_right_click and not self.readout:
            drag_started = False
            for drag in [ self.drag_dwpc, self.drag_tmpc ]:
                if not drag_started:
                    drag_started = drag.click(e.x(), e.y())

    def mouseMoveEvent(self, e):
        if self.track_cursor:
            self.readout_pres = self.pix_to_pres((e.y() - self.originy) * self.scale)
            self.updateReadout()

        for drag, rest in [ (self.drag_dwpc, self._restDwpc), (self.drag_tmpc, self._restTmpc) ]:
            drag.drag(e.x(), e.y(), restrictions=rest)

        self.update()

    def updateReadout(self):
        y = self.originy + self.pres_to_pix(self.readout_pres) / self.scale
        hgt = tab.interp.to_agl( self.prof, tab.interp.hght(self.prof, self.readout_pres) )
        tmp = tab.interp.temp(self.prof, self.readout_pres)
        dwp = tab.interp.dwpt(self.prof, self.readout_pres)

        self.rubberBand.setGeometry(QRect(QPoint(self.lpad,y), QPoint(self.brx,y)).normalized())
        self.presReadout.setFixedWidth(60)
        self.hghtReadout.setFixedWidth(65)
        self.tmpcReadout.setFixedWidth(45)
        self.dwpcReadout.setFixedWidth(45)
        self.presReadout.setText(tab.utils.FLOAT2STR(self.readout_pres, 1) + ' hPa')
        self.hghtReadout.setText(tab.utils.FLOAT2STR(hgt, 1) + ' m')
        self.tmpcReadout.setText(tab.utils.FLOAT2STR(tmp, 1) + ' C')
        self.dwpcReadout.setText(tab.utils.FLOAT2STR(dwp, 1) + ' C')

        self.presReadout.move(self.lpad, y+2)
        self.hghtReadout.move(self.lpad, y - 15)
        self.tmpcReadout.move(self.brx-self.rpad, y - 15)
        self.dwpcReadout.move(self.brx-self.rpad, y+2)
        self.rubberBand.show()
        self.cursor_move.emit(hgt)

    def setReadoutCursor(self):
        self.parcelmenu.setEnabled(True)
        self.readout = True
        self.track_cursor = True
        self.presReadout.show()
        self.hghtReadout.show()
        self.tmpcReadout.show()
        self.dwpcReadout.show()
        self.rubberBand.show()
        self.cursor_toggle.emit(True)
        self.clearData()
        self.plotData()
        self.update()
        self.parentWidget().setFocus()

    def setNoCursor(self):
        self.parcelmenu.setEnabled(False)
        self.readout = False
        self.track_cursor = False
        self.presReadout.hide()
        self.hghtReadout.hide()
        self.tmpcReadout.hide()
        self.dwpcReadout.hide()      
        self.rubberBand.hide()
        self.cursor_toggle.emit(False)
        self.clearData()
        self.plotData()
        self.update()
        self.parentWidget().setFocus()

    def resizeEvent(self, e):
        '''
        Resize the plot based on adjusting the main window.

        '''
        super(plotSkewT, self).resizeEvent(e)
        self.plotData()

    def closeEvent(self, e):
        pass

    def showCursorMenu(self, pos):
        if self.cursor_loc is None or self.track_cursor:
            self.cursor_loc = pos
        self.popupmenu.popup(self.mapToGlobal(pos))

    def wheelEvent(self, e):
        super(plotSkewT, self).wheelEvent(e)

        trans_tmx = self.originx + self.tmpc_to_pix(self.tmpc, self.pres) / self.scale
        trans_dwx = self.originx + self.tmpc_to_pix(self.dwpc, self.pres) / self.scale
        trans_y = self.originy + self.pres_to_pix(self.pres) / self.scale

        self.drag_tmpc.setCoords(trans_tmx, trans_y)
        self.drag_dwpc.setCoords(trans_dwx, trans_y)

        self.plotBitMap.fill(QtCore.Qt.black)
        if self.readout:
            self.updateReadout()
        self.plotBackground()
        self.plotData()

    def paintEvent(self, e):
        super(plotSkewT, self).paintEvent(e)
        qp = QtGui.QPainter()
        qp.begin(self)
        qp.drawPixmap(0, 0, self.plotBitMap)
        qp.end()
    
    def clearData(self):
        '''
        Handles the clearing of the pixmap
        in the frame.
        '''
        self.plotBitMap = self.backgroundBitMap.copy(0, 0, self.width(), self.height())
        for drag in [ self.drag_dwpc, self.drag_tmpc ]:
            if drag is not None:
                drag.setBackground(self.plotBitMap)

    def plotData(self):
        '''
        Plot the data used in a Skew-T.

        '''
        if self.prof is None:
            return

        qp = QtGui.QPainter()
        qp.begin(self.plotBitMap)
        qp.setClipRect(self.clip)

        qp.setRenderHint(qp.Antialiasing)
        qp.setRenderHint(qp.TextAntialiasing)
        self.drawTitles(qp)

        cur_dt = self.prof_collections[self.pc_idx].getCurrentDate()
        for idx, prof_col in enumerate(self.prof_collections):
            # Plot all unhighlighted members at this time
            if prof_col.getCurrentDate() == cur_dt:
                proflist = prof_col.getCurrentProfs().values()
                if idx == self.pc_idx:
                    temp_color = self.ens_temp_color
                    dewp_color = self.ens_dewp_color
                else:
                    temp_color = self.background_color
                    dewp_color = self.background_color

                for profile in proflist:
                    self.drawTrace(profile.tmpc, QtGui.QColor(temp_color), qp, p=profile.pres, width=1)
                    self.drawTrace(profile.dwpc, QtGui.QColor(dewp_color), qp, p=profile.pres, width=1)
                    self.drawBarbs(profile, qp, color="#666666")

        for idx, prof_col in enumerate(self.prof_collections):
            if idx != self.pc_idx and (prof_col.getCurrentDate() == cur_dt or self.all_observed):
                profile = prof_col.getHighlightedProf()
                self.drawTrace(profile.tmpc, QtGui.QColor(self.background_color), qp, p=profile.pres)
                self.drawTrace(profile.dwpc, QtGui.QColor(self.background_color), qp, p=profile.pres)
                self.drawBarbs(profile, qp, color=self.background_color)

        self.drawTrace(self.wetbulb, QtGui.QColor(self.wetbulb_color), qp, width=1)
        self.drawTrace(self.tmpc, QtGui.QColor(self.temp_color), qp, stdev=self.tmp_stdev)
        self.drawTrace(self.vtmp, QtGui.QColor(self.temp_color), qp, width=1, style=QtCore.Qt.DashLine, label=False)

        if self.plotdgz is True and (self.prof.dgz_pbot != self.prof.dgz_ptop):
#           idx = np.ma.where((self.prof.pres <= self.prof.dgz_pbot) & (self.prof.pres >= self.prof.dgz_ptop))
#           idx_pbot, idx_ptop = np.searchsorted(np.array([self.prof.dgz_pbot, self.prof.dgz_ptop]), self.prof.pres)

            pres = np.ma.masked_invalid(np.arange(self.prof.dgz_ptop, self.prof.dgz_pbot, 5)[::-1])
            tmpc = np.ma.masked_invalid(tab.interp.temp(self.prof, pres))

            self.drawTrace(tmpc, QtGui.QColor("#F5D800"), qp, p=pres, label=False)
            self.draw_sig_levels(qp, plevel=self.prof.dgz_pbot, color="#F5D800")
            self.draw_sig_levels(qp, plevel=self.prof.dgz_ptop, color="#F5D800")

        self.drawTrace(self.dwpc, QtGui.QColor(self.dewp_color), qp, stdev=self.dew_stdev)

        for h in [0,1000.,3000.,6000.,9000.,12000.,15000.]:
            self.draw_height(h, qp)
        if self.pcl is not None:
            self.dpcl_ttrace = self.prof.dpcl_ttrace
            self.dpcl_ptrace = self.prof.dpcl_ptrace
            self.drawVirtualParcelTrace(self.pcl.ttrace, self.pcl.ptrace, qp)
            self.drawVirtualParcelTrace(self.dpcl_ttrace, self.dpcl_ptrace, qp, color="#FF00FF")
        self.draw_parcel_levels(qp)
        qp.setRenderHint(qp.Antialiasing, False)
        self.drawBarbs(self.prof, qp)
        qp.setRenderHint(qp.Antialiasing)

        self.draw_effective_layer(qp)
        if self.plot_omega:
            self.draw_omega_profile(qp)

        qp.end()

    def drawBarbs(self, prof, qp, color="#FFFFFF"):
        qp.setClipping(False)

        rect_size = self.clip.size()
        rect_size.setHeight(rect_size.height() + self.bpad)
        mod_clip = QRect(self.clip.topLeft(), rect_size)
        qp.setClipRect(mod_clip)

        if self.interpWinds is False:
            i = 0
            mask1 = prof.u.mask
            mask2 = prof.pres.mask
            mask = np.maximum(mask1, mask2)
            pres = prof.pres[~mask]
            u = prof.u[~mask]
            v = prof.v[~mask]
            wdir, wspd = tab.utils.comp2vec(u, v)
            yvals = self.originy + self.pres_to_pix(pres) / self.scale
            for y in yvals:
                dd = wdir[i]
                ss = wspd[i]
<<<<<<< HEAD
                drawBarb( qp, self.barbx, y, dd, vv, shemis=(prof.latitude < 0) )
=======
                if self.wind_units == 'm/s':
                    ss = tab.utils.KTS2MS(ss)
                drawBarb( qp, self.barbx, y, dd, vv )
>>>>>>> 4222e298
                i += 1
        else:
            pres = np.arange(prof.pres[prof.sfc], prof.pres[prof.top], -40)
            wdir, wspd = tab.interp.vec(prof, pres)

            for p, dd, ss in zip(pres, wdir, wspd):
                if not tab.utils.QC(dd) or np.isnan(ss) or p < self.pmin:
                    continue

                if self.wind_units == 'm/s':
                    ss = tab.utils.KTS2MS(ss)

                y = self.originy + self.pres_to_pix(p) / self.scale
                drawBarb( qp, self.barbx, y, dd, ss, color=color, shemis=(prof.latitude < 0) )
        qp.setClipRect(self.clip)

    def drawTitles(self, qp):
        box_width = 150

        cur_dt = self.prof_collections[self.pc_idx].getCurrentDate()
        idxs, titles = zip(*[ (idx, self.getPlotTitle(pc)) for idx, pc in enumerate(self.prof_collections) if pc.getCurrentDate() == cur_dt or self.all_observed ])
        titles = list(titles)
        main_title = titles.pop(idxs.index(self.pc_idx))

        qp.setClipping(False)
        qp.setFont(self.title_font)

        pen = QtGui.QPen(QtCore.Qt.white, 1, QtCore.Qt.SolidLine)
        qp.setPen(pen)

        rect0 = QtCore.QRect(self.lpad, 2, box_width, self.title_height)
        qp.drawText(rect0, QtCore.Qt.TextDontClip | QtCore.Qt.AlignLeft, main_title)

        pen = QtGui.QPen(QtGui.QColor(self.background_color), 1, QtCore.Qt.SolidLine)
        qp.setPen(pen)

        for idx, title in enumerate(titles):
            rect0 = QtCore.QRect(self.width() - box_width, 2 + idx * self.title_height, box_width, self.title_height)
            qp.drawText(rect0, QtCore.Qt.TextDontClip | QtCore.Qt.AlignRight, title)

    def draw_height(self, h, qp):
        qp.setClipping(True)
        self.hght_font = QtGui.QFont('Helvetica', 9)
        pen = QtGui.QPen(QtCore.Qt.red, 1, QtCore.Qt.SolidLine)
        qp.setPen(pen)
        qp.setFont(self.hght_font)
        offset = 10
        txt_offset = 15 
        sfc = tab.interp.hght( self.prof, self.prof.pres[self.prof.sfc] )
        p1 = tab.interp.pres(self.prof, h+sfc)
        if np.isnan(p1) == False:
            y1 = self.originy + self.pres_to_pix(p1) / self.scale
            qp.drawLine(self.lpad, y1, self.lpad+offset, y1)
            qp.drawText(self.lpad+txt_offset, y1-20, self.lpad+txt_offset, 40,
                QtCore.Qt.AlignVCenter | QtCore.Qt.AlignLeft,
                tab.utils.INT2STR(h/1000)+' km')

    def draw_sig_levels(self, qp, plevel=1000, color="#FFFFFF"):
        qp.setClipping(True)
        if not tab.utils.QC(plevel):
            return
        xbounds = [37,45]
        z = tab.utils.M2FT(tab.interp.hght(self.prof, plevel))

        x = self.tmpc_to_pix(xbounds, [1000.,1000.])
        y = self.originy + self.pres_to_pix(plevel) / self.scale
        pen = QtGui.QPen(QtGui.QColor(color), 1, QtCore.Qt.SolidLine)
        qp.setPen(pen)
        qp.drawLine(x[0], y, x[1], y)
        rect1 = QtCore.QRectF(self.tmpc_to_pix(29, 1000.), y-3, x[1] - x[0], 4) 
        qp.drawText(rect1, QtCore.Qt.TextDontClip | QtCore.Qt.AlignLeft, tab.utils.INT2STR(z) + '\'')
        

    def draw_parcel_levels(self, qp):
        if self.pcl is None:
            return
        qp.setClipping(True)
        xbounds = [37,41]
        x = self.tmpc_to_pix(xbounds, [1000.,1000.])
        lclp = self.pcl.lclpres
        lfcp = self.pcl.lfcpres
        elp = self.pcl.elpres

        # Plot LCL
        if tab.utils.QC(lclp):
            y = self.originy + self.pres_to_pix(lclp) / self.scale
            pen = QtGui.QPen(QtCore.Qt.green, 2, QtCore.Qt.SolidLine)
            qp.setPen(pen)
            qp.drawLine(x[0], y, x[1], y)
            rect1 = QtCore.QRectF(x[0], y+6, x[1] - x[0], 4) 
            qp.drawText(rect1, QtCore.Qt.TextDontClip | QtCore.Qt.AlignCenter, "LCL")
        # Plot LFC
        if tab.utils.QC(lfcp):
            y = self.originy + self.pres_to_pix(lfcp) / self.scale
            pen = QtGui.QPen(QtCore.Qt.yellow, 2, QtCore.Qt.SolidLine)
            qp.setPen(pen)
            qp.drawLine(x[0], y, x[1], y)
            rect2 = QtCore.QRectF(x[0], y-8, x[1] - x[0], 4) 
            qp.drawText(rect2, QtCore.Qt.TextDontClip | QtCore.Qt.AlignCenter, "LFC")
        # Plot EL
        if tab.utils.QC(elp) and elp != lclp:
            y = self.originy + self.pres_to_pix(elp) / self.scale
            pen = QtGui.QPen(QtCore.Qt.magenta, 2, QtCore.Qt.SolidLine)
            qp.setPen(pen)
            qp.drawLine(x[0], y, x[1], y)
            rect3 = QtCore.QRectF(x[0], y-8, x[1] - x[0], 4) 
            qp.drawText(rect3, QtCore.Qt.TextDontClip | QtCore.Qt.AlignCenter, "EL")

    def omeg_to_pix(self, omeg):
        plus10_bound = -49
        minus10_bound = -41
        x1_m10 = self.tmpc_to_pix(minus10_bound, 1000)
        x1_10 = self.tmpc_to_pix(plus10_bound, 1000)
        x1_0 = self.tmpc_to_pix((plus10_bound + minus10_bound)/2., 1000)
        if omeg > 0:
            return ((x1_0 - x1_10)/(0.-10.)) * omeg + x1_0    
        elif omeg < 0:
            return ((x1_0 - x1_m10)/(0.+10.)) * omeg + x1_0 
        else:
            return x1_0

    def draw_omega_profile(self, qp):
        qp.setClipping(True)
        plus10_bound = -49
        minus10_bound = -41

        x1_m10 = self.tmpc_to_pix(minus10_bound, 1000)
        y1_m10 = self.pres_to_pix(1000)
        y2_m10 = self.pres_to_pix(111)
        pen = QtGui.QPen(QtCore.Qt.magenta, 1, QtCore.Qt.DashDotLine)
        qp.setPen(pen)
        qp.drawLine(x1_m10, y1_m10, x1_m10, y2_m10)
        x1_10 = self.tmpc_to_pix(plus10_bound, 1000)
        y1_10 = self.pres_to_pix(1000)
        y2_10 = self.pres_to_pix(111)
        qp.drawLine(x1_10, y1_10, x1_10, y2_10)
        pen = QtGui.QPen(QtCore.Qt.magenta, 1, QtCore.Qt.SolidLine)
        qp.setPen(pen)
        x1 = self.tmpc_to_pix((plus10_bound + minus10_bound)/2., 1000)
        y1 = self.pres_to_pix(1000)
        y2 = self.pres_to_pix(111)
        qp.drawLine(x1, y1, x1, y2)
        rect3 = QtCore.QRectF(x1_10, y2 - 18, x1_m10 - x1_10, 4) 
        qp.drawText(rect3, QtCore.Qt.TextDontClip | QtCore.Qt.AlignCenter, "OMEGA")  
        rect3 = QtCore.QRectF(x1_m10-3, y2 - 7, 5, 4) 
        qp.drawText(rect3, QtCore.Qt.TextDontClip | QtCore.Qt.AlignCenter, "-10")               
        rect3 = QtCore.QRectF(x1_10-3, y2 - 7, 5, 4) 
        qp.drawText(rect3, QtCore.Qt.TextDontClip | QtCore.Qt.AlignCenter, "+10")

        x1 = self.tmpc_to_pix((plus10_bound + minus10_bound)/2., 1000)

        for i in range(len(self.prof.omeg)):
            pres_y = self.originy + self.pres_to_pix(self.prof.pres[i]) / self.scale
            if not tab.utils.QC(self.prof.omeg[i]) or self.prof.pres[i] < 111:
                continue
            if self.prof.omeg[i] > 0:
                pen = QtGui.QPen(QtGui.QColor("#0066CC"), 1.5, QtCore.Qt.SolidLine)
            elif self.prof.omeg[i] < 0:
                pen = QtGui.QPen(QtGui.QColor("#FF6666"), 1.5, QtCore.Qt.SolidLine)
            else:
                pen = QtGui.QPen(QtCore.Qt.magenta, 1, QtCore.Qt.SolidLine)
            qp.setPen(pen)                
            x2 = self.omeg_to_pix(self.prof.omeg[i]*10.)
            qp.drawLine(x1, pres_y, x2, pres_y)


    def draw_effective_layer(self, qp):
        '''
        Draw the bounds of the effective inflow layer.
        '''
        qp.setClipping(True)
        ptop = self.prof.etop; pbot = self.prof.ebottom
        len = 15
        text_offset = 10
        if tab.utils.QC(ptop) and tab.utils.QC(pbot):
            x1 = self.tmpc_to_pix(-20, 1000)
            x2 = self.tmpc_to_pix(-33, 1000)
            y1 = self.originy + self.pres_to_pix(pbot) / self.scale
            y2 = self.originy + self.pres_to_pix(ptop) / self.scale
            rect1 = QtCore.QRectF(x2, y1+4, 25, self.esrh_height)
            rect2 = QtCore.QRectF(x2, y2-self.esrh_height, 50, self.esrh_height)
            rect3 = QtCore.QRectF(x1-15, y2-self.esrh_height, 50, self.esrh_height)
            pen = QtGui.QPen(QtGui.QColor('#000000'), 0, QtCore.Qt.SolidLine)
            brush = QtGui.QBrush(QtCore.Qt.SolidPattern)
            qp.setPen(pen)
            qp.setBrush(brush)
            sfc = tab.interp.hght( self.prof, self.prof.pres[self.prof.sfc] )
            if self.prof.pres[ self.prof.sfc ] == pbot:
                text_bot = 'SFC'
            else:
                text_bot = tab.interp.hght(self.prof, pbot) - sfc
                text_bot = tab.utils.INT2STR( text_bot ) + 'm'
            text_top = tab.interp.hght(self.prof, ptop) - sfc
            text_top = tab.utils.INT2STR( text_top ) + 'm'
            qp.drawRect(rect1)
            qp.drawRect(rect2)
            qp.drawRect(rect3)
            pen = QtGui.QPen(QtGui.QColor('#04DBD8'), 2, QtCore.Qt.SolidLine)
            qp.setPen(pen)
            qp.setFont(self.esrh_font)
            qp.drawLine(x1-len, y1, x1+len, y1)
            qp.drawLine(x1-len, y2, x1+len, y2)
            qp.drawLine(x1, y1, x1, y2)
            qp.setClipping(False)
            qp.drawText(rect1, QtCore.Qt.TextDontClip | QtCore.Qt.AlignLeft, text_bot)
            qp.setClipping(True)
            qp.drawText(rect2, QtCore.Qt.TextDontClip | QtCore.Qt.AlignLeft, text_top)
            qp.drawText(rect3, QtCore.Qt.TextDontClip | QtCore.Qt.AlignLeft,
                tab.utils.INT2STR(self.prof.right_esrh[0]) + ' m2s2')
           # qp.drawText(x1-2*len, y1-text_offset, 40, 40,
           #     QtCore.Qt.AlignVCenter | QtCore.Qt.AlignRight,
           #     text_bot)
    
    def drawVirtualParcelTrace(self, ttrace, ptrace, qp, width=1, color="#FFFFFF"):
        '''
        Draw a parcel trace.
        '''
        qp.setClipping(True)
        pen = QtGui.QPen(QtGui.QColor(color), width, QtCore.Qt.DashLine)
        brush = QtGui.QBrush(QtCore.Qt.NoBrush)
        qp.setPen(pen)
        qp.setBrush(brush)
        path = QPainterPath()
        if not tab.utils.QC(ptrace):
            return
        yvals = self.originy + self.pres_to_pix(ptrace) / self.scale
        xvals = self.originx + self.tmpc_to_pix(ttrace, ptrace) / self.scale
        path.moveTo(xvals[0], yvals[0])
        for i in xrange(1, len(yvals)):
            x = xvals[i]; y = yvals[i]
#           if y < self.tpad:
#               break
#           else:
            path.lineTo(x, y)
        qp.drawPath(path)

    def drawTrace(self, data, color, qp, width=3, style=QtCore.Qt.SolidLine, p=None, stdev=None, label=True):
        '''
        Draw an environmental trace.

        '''
        qp.setClipping(True)
        pen = QtGui.QPen(QtGui.QColor(color), width, style)
        brush = QtGui.QBrush(QtCore.Qt.NoBrush)
        qp.setPen(pen)
        qp.setBrush(brush)

        mask1 = data.mask
        if p is not None:
            mask2 = p.mask
            pres = p
        else:
            mask2 = self.pres.mask
            pres = self.pres
        mask = np.maximum(mask1, mask2)
        data = data[~mask]
        pres = pres[~mask]
        if stdev is not None:
            stdev = stdev[~mask]

        path = QPainterPath()
        x = self.originx + self.tmpc_to_pix(data, pres) / self.scale
        y = self.originy + self.pres_to_pix(pres) / self.scale

        path.moveTo(x[0], y[0])
        for i in xrange(1, x.shape[0]):
            path.lineTo(x[i], y[i])
            if stdev is not None:
                self.drawSTDEV(pres[i], data[i], stdev[i], color, qp)

        qp.drawPath(path)

        if label is True:
            qp.setClipping(False)
            if self.sfc_units == 'Celsius':
                label = data[0]
            else:
                label = tab.thermo.ctof(data[0]) #(1.8 * data[0]) + 32.
            pen = QtGui.QPen(QtGui.QColor('#000000'), 0, QtCore.Qt.SolidLine)
            brush = QtGui.QBrush(QtCore.Qt.SolidPattern)
            qp.setPen(pen)
            qp.setBrush(brush)
            rect = QtCore.QRectF(x[0]-8, y[0]+4, 16, 12)
            qp.drawRect(rect)
            pen = QtGui.QPen(QtGui.QColor(color), 3, QtCore.Qt.SolidLine)
            qp.setPen(pen)
            qp.setFont(self.environment_trace_font)
            qp.drawText(rect, QtCore.Qt.AlignCenter, tab.utils.INT2STR(label))
            qp.setClipping(True)

    def drawSTDEV(self, pres, data, stdev, color, qp, width=1):
        '''
        Draw the error bars on the profile.
        '''
        pen = QtGui.QPen(QtGui.QColor(color), width, QtCore.Qt.SolidLine)
        brush = QtGui.QBrush(QtCore.Qt.NoBrush)
        qp.setPen(pen)
        qp.setBrush(brush)
        path = QPainterPath()
        offset = 5.
        x = self.tmpc_to_pix(data, pres)
        y = self.pres_to_pix(pres)
        err_left = self.tmpc_to_pix(data - stdev, pres)
        err_right = self.tmpc_to_pix(data + stdev, pres)
        path.moveTo(err_left, y)
        path.lineTo(err_left, y-offset)
        path.lineTo(err_left, y+offset)
        path.moveTo(err_left, y)
        path.lineTo(err_right, y)
        path.lineTo(err_right, y-offset)
        path.lineTo(err_right, y+offset)
        qp.drawPath(path)
<|MERGE_RESOLUTION|>--- conflicted
+++ resolved
@@ -823,13 +823,10 @@
             for y in yvals:
                 dd = wdir[i]
                 ss = wspd[i]
-<<<<<<< HEAD
-                drawBarb( qp, self.barbx, y, dd, vv, shemis=(prof.latitude < 0) )
-=======
+
                 if self.wind_units == 'm/s':
                     ss = tab.utils.KTS2MS(ss)
-                drawBarb( qp, self.barbx, y, dd, vv )
->>>>>>> 4222e298
+                drawBarb( qp, self.barbx, y, dd, vv, shemis=(prof.latitude < 0) )
                 i += 1
         else:
             pres = np.arange(prof.pres[prof.sfc], prof.pres[prof.top], -40)
