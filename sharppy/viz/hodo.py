--- conflicted
+++ resolved
@@ -1,1311 +1,1306 @@
-import numpy as np
-from PySide import QtGui, QtCore
-import sharppy.sharptab as tab
-from sharppy.viz.draggable import Draggable
-from sharppy.sharptab.profile import Profile, create_profile
-from sharppy.sharptab.constants import *
-from PySide.QtGui import *
-from PySide.QtCore import *
-
-__all__ = ['backgroundHodo', 'plotHodo']
-
-
-class backgroundHodo(QtGui.QFrame):
-    '''
-    Handles the plotting of the backgroun frame onto
-    a QPixmap. Inherits from the QtGui.QFrame object.
-    Unlike most plotting classes in SHARPPy, this class
-    will not call the function to draw the background.
-    This is so that the background can be redrawn when 
-    the hodograph gets centered on a vector.
-    '''
-    def __init__(self, **kwargs):
-        super(backgroundHodo, self).__init__(**kwargs)
-        self.wind_units = kwargs.get('wind_units', 'knots')
-
-        self.hodomag = 160.
-        ## ring increment
-        self.ring_increment = 10
-        self.min_zoom = 40.
-        self.max_zoom = 200.
-
-        self.initUI()
-
-    def initUI(self):
-        '''
-        Initialize the User Interface
-
-        '''
-        ## set the interface variables for width, height, padding, etc.
-        self.lpad = 0; self.rpad = 0
-        self.tpad = 0; self.bpad = 0
-        self.wid = self.size().width()
-        self.hgt = self.size().height()
-        self.tlx = self.rpad; self.tly = self.tpad
-        self.brx = self.wid; self.bry = self.hgt
-        ## set default center to the origin
-        self.point = (0,0)
-        self.centerx = self.wid / 2; self.centery = self.hgt / 2
-        self.scale = (self.brx - self.tlx) / self.hodomag
-        self.rings = xrange(self.ring_increment, 100+self.ring_increment,
-            self.ring_increment)
-        if self.physicalDpiX() > 75:
-            fsize = 7
-        else:
-            fsize = 9
-        self.label_font = QtGui.QFont('Helvetica', fsize)
-        self.critical_font = QtGui.QFont('Helvetica', fsize + 2)
-        self.readout_font = QtGui.QFont('Helvetica', 11)
-        self.label_metrics = QtGui.QFontMetrics( self.label_font )
-        self.critical_metrics = QtGui.QFontMetrics( self.critical_font )
-        self.label_height = self.label_metrics.xHeight() + 5
-        self.critical_height = self.critical_metrics.xHeight() + 5
-
-        self.plotBitMap = QtGui.QPixmap(self.width(), self.height())
-        self.saveBitMap = None
-        self.plotBitMap.fill(QtCore.Qt.black)
-        self.plotBackground()
-        self.backgroundBitMap = self.plotBitMap.copy()
-
-    def center_hodo(self, point):
-        '''
-        Center the hodograph in the window. It will either center it about
-        the origin, about the mean wind vector, or the storm motion vector.
-        
-        Parameters
-        ----------
-        point: A (u,v) vector that the hodograph is to be centered on.
-
-        '''
-        ## modify the center based on an offset from the origin
-        centerx = self.wid / 2; centery = self.hgt / 2
-        point = self.uv_to_pix(point[0], point[1])
-        ## if the function was called but the center hasn't changed in pixel space,
-        ## just leave the center as is
-        if self.point == point:
-            self.centerx = self.centerx
-            self.centery = self.centery
-        ## otherwise, offset the hodograph center
-        else:
-            self.point = point
-            diffx = centerx - point[0]; diffy = centery - point[1]
-            self.centerx += diffx; self.centery += diffy
-        self.plotBitMap.fill(QtCore.Qt.black)
-        self.plotBackground()
-        self.backgroundBitMap = self.plotBitMap.copy()
-
-    def wheelEvent(self, e):
-        '''
-        Handeles the zooming of the hodograph window.
-        
-        Parameters
-        ----------
-        e: an Event object
-        
-        '''
-        ## get the new scaling magnitude
-        new_mag = self.hodomag + e.delta() / 5
-        ## make sure the user doesn't zoom out of
-        ## bounds to prevent drawing issues
-        if new_mag >= self.min_zoom and new_mag <= self.max_zoom:
-            self.hodomag = new_mag
-        ## if it is out of bounds, do nothing
-        else:
-            self.hodomag = self.hodomag
-
-        if self.wind_units == 'm/s':
-            conv = tab.utils.KTS2MS
-        else:
-            conv = lambda s: s
-        ## get the maximum speed value in the frame for the ring increment.
-        ## this is to help reduce drawing resources
-        max_uv = int(conv(np.hypot(*self.pix_to_uv(self.brx, self.bry))))
-        self.rings = xrange(self.ring_increment, max_uv+self.ring_increment,
-                           self.ring_increment)
-        ## reassign the new scale
-        self.scale = (self.brx - self.tlx) / self.hodomag
-
-        self.plotBitMap.fill(QtCore.Qt.black)
-        self.plotBackground()
-        self.backgroundBitMap = self.plotBitMap.copy()
-        self.plotData()
-
-        ## update
-        self.update()
-
-    def resizeEvent(self, e):
-        '''
-        Resize the plot based on adjusting the main window.
-        
-        Parameters
-        ----------
-        e: an Event object
-
-        '''
-        self.initUI()
-
-    def plotBackground(self):
-        '''
-        Handles painting the frame background onto the
-        QPixmap.
-        '''
-        ## initialize a QPainter object.
-        qp = QtGui.QPainter()
-        qp.begin(self.plotBitMap)
-        qp.setRenderHint(qp.Antialiasing)
-        qp.setRenderHint(qp.TextAntialiasing)
-        ## draw the wind speed rings
-        for spd in self.rings: self.draw_ring(spd, qp)
-        ## draw the frame axes
-        self.draw_axes(qp)
-        self.draw_frame(qp)
-        qp.end()
-
-    def draw_frame(self, qp):
-        '''
-        Draw frame around object.
-        
-        Parameters
-        ----------
-        qp: QtGui.QPainter object
-
-        '''
-        ## initialize a white pen to draw the frame
-        pen = QtGui.QPen(QtGui.QColor(WHITE), 2)
-        pen.setStyle(QtCore.Qt.SolidLine)
-        qp.setPen(pen)
-        ## draw the frame borders
-        qp.drawLine(self.tlx, self.tly, self.brx, self.tly)
-        qp.drawLine(self.brx, self.tly, self.brx, self.bry)
-        qp.drawLine(self.brx, self.bry, self.tlx, self.bry)
-        qp.drawLine(self.tlx, self.bry, self.tlx, self.tly)
-
-    def draw_axes(self, qp):
-        '''
-        Draw the X, Y Axes.
-        
-        Parameters
-        ----------
-        qp: QtGui.QPainter object
-
-        '''
-        ## initialize a white pen to draw the frame axes
-        pen = QtGui.QPen(QtGui.QColor(WHITE), 2)
-        pen.setStyle(QtCore.Qt.SolidLine)
-        qp.setPen(pen)
-        ## draw the frame axes
-        qp.drawLine(self.centerx, self.tly, self.centerx, self.bry)
-        qp.drawLine(self.tlx, self.centery, self.brx, self.centery)
-
-    def draw_ring(self, spd, qp):
-        '''
-        Draw a range ring.
-        
-        Parameters
-        ----------
-        spd: wind speed
-        qp: QtGui.QPainter object
-
-        '''
-        ## set the ring color and get the u and v components of a
-        ## 0 direction vector with speed spd.
-        color = "#555555"
-        uu, vv = tab.utils.vec2comp(0, spd)
-        vv *= self.scale
-        ## create a center point
-        center = QtCore.QPointF(self.centerx, self.centery)
-        ## initialize a pen to draw with
-        pen = QtGui.QPen(QtGui.QColor(color), 1)
-        pen.setStyle(QtCore.Qt.DashLine)
-        qp.setPen(pen)
-        ## draw the range ring
-        qp.drawEllipse(center, vv, vv)
-        qp.setFont(self.label_font)
-        ## reset the pen to draw with. Color is set to black and width zero
-        ## because we actually don't want to draw and lines yet.
-        pen = QtGui.QPen(QtGui.QColor('#000000'), 0, QtCore.Qt.SolidLine)
-        qp.setPen(pen)
-        offset = 5; width = 15; hght = 15;
-        ## crete some rectangles
-        top_rect = QtCore.QRectF(self.centerx+offset,
-                    self.centery+vv-offset, width, hght)
-        bottom_rect = QtCore.QRectF(self.centerx+offset,
-                    self.centery-vv-offset, width, hght)
-
-        right_rect = QtCore.QRectF(self.centerx+vv-offset,
-                    self.centery+offset, width, hght)
-        left_rect = QtCore.QRectF(self.centerx-vv-offset,
-                    self.centery+offset, width, hght)
-        ## draw some invisible rectangles
-        qp.drawRect(top_rect); qp.drawRect(right_rect)
-        qp.drawRect(bottom_rect); qp.drawRect(left_rect)
-        ## now make the pen white and draw text using
-        ## the invisible rectangles
-        pen = QtGui.QPen(QtGui.QColor("#FFFFFF"))
-        qp.setPen(pen)
-        qp.setFont(self.label_font)
-        qp.drawText(top_rect, QtCore.Qt.AlignCenter, tab.utils.INT2STR(spd))
-        qp.drawText(right_rect, QtCore.Qt.AlignCenter, tab.utils.INT2STR(spd))
-        qp.drawText(bottom_rect, QtCore.Qt.AlignCenter, tab.utils.INT2STR(spd))
-        qp.drawText(left_rect, QtCore.Qt.AlignCenter, tab.utils.INT2STR(spd))
-
-    def hodo_to_pix(self, ang, spd):
-        '''
-        Function to convert a (direction, speed) to (x, y) coordinates.
-        
-        Parameters
-        ----------
-        ang: wind direction
-        spd: wind speed
-
-        '''
-        uu, vv = tab.utils.vec2comp(ang, spd)
-        xx = self.centerx + (uu * self.scale)
-        yy = self.centery + (vv * self.scale)
-        return xx, yy
-
-    def uv_to_pix(self, u, v):
-        '''
-        Function to convert (u, v) to (x, y) coordinates.
-        
-        Parameters
-        ----------
-        u: the u wind component
-        v: the v wind component
-
-        '''
-        if self.wind_units == 'm/s':
-            conv = tab.utils.KTS2MS
-        else:
-            conv = lambda s: s
-
-        xx = self.centerx + (conv(u) * self.scale)
-        yy = self.centery - (conv(v) * self.scale)
-        return xx, yy
-
-    def pix_to_uv(self, xx, yy):
-        '''
-        Function to convert (x,y) to (u,v) coordinates.
-        
-        Parameters
-        ----------
-        xx: the x pixel value
-        yy: the y pixel value
-        
-        '''
-        if self.wind_units == 'm/s':
-            conv = tab.utils.MS2KTS
-        else:
-            conv = lambda s: s
-
-        u = conv((xx - self.centerx) / self.scale)
-        v = conv((self.centery - yy) / self.scale)
-        return u, v
-
-
-
-
-class plotHodo(backgroundHodo):
-    '''
-    Plots the data on the hodograph. Inherits from the backgroundHodo
-    class that plots the background frame onto a QPixmap.
-    '''
-
-    modified = Signal(int, dict)
-    modified_vector = Signal(str, float, float)
-    reset = Signal(list)
-    reset_vector = Signal()
-
-    def __init__(self, **kwargs):
-        '''
-        Initialize the data used in the class.
-        '''
-        super(plotHodo, self).__init__(**kwargs)
-        self.prof = None
-        self.pc_idx = 0
-        self.prof_collections = []
-
-        self.all_observed = False
-
-        self.colors = [
-            QtGui.QColor("#FF0000"), 
-            QtGui.QColor("#00FF00"), 
-            QtGui.QColor("#FFFF00"), 
-            QtGui.QColor("#00FFFF") 
-        ]
-
-        self.ens_colors = [
-            QtGui.QColor("#880000"), 
-            QtGui.QColor("#008800"), 
-            QtGui.QColor("#888800"), 
-            QtGui.QColor("#008888") 
-        ]
-
-        ## if you want the storm motion vector, you need to
-        ## provide the profile.
-        self.cursor_type = kwargs.get('cursor', 'none')
-        self.bndy_spd = kwargs.get('bndy_spd', 0)
-        self.bndy_dir = kwargs.get('bndy_dir', 0)
-        self.bndy_u, self.bndy_v = tab.utils.vec2comp(self.bndy_dir, self.bndy_spd)
-
-        self.track_cursor = False
-        self.was_right_click = False
-        self.drag_hodo = None
-        self.drag_lm = None
-        self.drag_rm = None
-
-        self.centered = kwargs.get('centered', (0,0))
-        self.center_loc = 'centered'
-
-        ## the following is used for the dynamic readout
-        self.setMouseTracking(True)
-        self.bndyReadout = QLabel(parent=self)
-        self.bndyReadout.setFixedWidth(0)
-
-        ## these stylesheets have to be set for
-        ## each readout
-        self.bndyReadout.setStyleSheet("QLabel {"
-            "  background-color: rgb(0, 0, 0);"
-            "  border-width: 0px;"
-            "  font-size: 11px;"
-            "  color: #00FF00;}")
-
-        self.setContextMenuPolicy(Qt.CustomContextMenu)
-        self.customContextMenuRequested.connect(self.showCursorMenu)
-        self.popupmenu=QMenu("Cursor Type:")
-        ag = QtGui.QActionGroup(self, exclusive=True)
-
-        self.readout_hght = -999.
-        self.readout_visible = False
-
-        nocurs = QAction(self)
-        nocurs.setText("No Cursor")
-        nocurs.setCheckable(True)
-        nocurs.setChecked(True)
-        nocurs.triggered.connect(self.setNoCursor)
-        a = ag.addAction(nocurs)
-        self.popupmenu.addAction(a)
-
-        bnd = QAction(self)
-        bnd.setText("Bndy Cursor")
-        bnd.setCheckable(True)
-        bnd.triggered.connect(self.setBndyCursor)
-        a = ag.addAction(bnd)
-        self.popupmenu.addAction(a)
-
-        self.popupmenu.addSeparator()
-        ag2 = QtGui.QActionGroup(self, exclusive=True)
-
-        norm = QAction(self)
-        norm.setText("Normal")
-        norm.setCheckable(True)
-        norm.setChecked(True)
-        norm.triggered.connect(self.setNormalCenter)
-        a = ag2.addAction(norm)        
-        self.popupmenu.addAction(a)
-
-        sr = QAction(self)
-        sr.setText("Storm Relative")
-        sr.setCheckable(True)
-        sr.triggered.connect(self.setSRCenter)       
-        a = ag2.addAction(sr)
-        self.popupmenu.addAction(a)
-
-        mw = QAction(self)
-        mw.setText("Mean Wind")
-        mw.setCheckable(True)
-        mw.triggered.connect(self.setMWCenter)
-        a = ag2.addAction(mw)
-        self.popupmenu.addAction(a)
-
-        self.popupmenu.addSeparator()
-        
-        reset = QAction(self)
-        reset.setText("Reset Hodograph")
-        reset.triggered.connect(lambda: self.reset.emit(['u', 'v']))
-        self.popupmenu.addAction(reset)
-
-        reset_vec = QAction(self)
-        reset_vec.setText("Reset Storm Motion")
-        reset_vec.triggered.connect(lambda: self.reset_vector.emit())
-        self.popupmenu.addAction(reset_vec)
-
-    def addProfileCollection(self, prof_coll):
-        self.prof_collections.append(prof_coll)
-
-    def rmProfileCollection(self, prof_coll):
-        self.prof_collections.remove(prof_coll)
-
-    def setActiveCollection(self, pc_idx, **kwargs):
-        self.pc_idx = pc_idx
-        prof = self.prof_collections[pc_idx].getHighlightedProf()
-        self.use_left = prof.latitude < 0
-
-        self.prof = prof
-        self.hght = prof.hght
-        hght_agl = tab.interp.to_agl(self.prof, self.hght)
-        self.u = prof.u; self.v = prof.v
-
-        cutoff_msl = tab.interp.to_msl(self.prof, 12000.)
-        u_12km = tab.interp.generic_interp_hght(12000., hght_agl, self.u)
-        v_12km = tab.interp.generic_interp_hght(12000., hght_agl, self.v)
-
-        idx_12km = np.searchsorted(hght_agl, 12000.)
-        self.u = np.ma.append(self.u[:idx_12km], np.ma.append(u_12km, self.u[idx_12km:]))
-        self.v = np.ma.append(self.v[:idx_12km], np.ma.append(v_12km, self.v[idx_12km:]))
-        self.hght = np.append(self.hght[:idx_12km], np.ma.append(cutoff_msl, self.hght[idx_12km:]))
-        hght_agl = tab.interp.to_agl(self.prof, self.hght)
-
-        ## if you want the storm motion vector, you need to
-        ## provide the profile.
-        self.srwind = self.prof.srwind
-        self.ptop = self.prof.etop
-        self.pbottom = self.prof.ebottom
-
-        xs, ys = self.uv_to_pix(self.u[hght_agl <= 12000.], self.v[hght_agl <= 12000.])
-        self.drag_hodo = Draggable(xs, ys, self.plotBitMap)
-        rm_x, rm_y = self.uv_to_pix(self.srwind[0], self.srwind[1])
-        self.drag_rm = Draggable(rm_x, rm_y, self.plotBitMap)
-        lm_x, lm_y = self.uv_to_pix(self.srwind[2], self.srwind[3])
-        self.drag_lm = Draggable(lm_x, lm_y, self.plotBitMap)
-
-        mean_lcl_el = self.prof.mean_lcl_el
-        if tab.utils.QC(mean_lcl_el[0]):
-            self.mean_lcl_el = tab.utils.vec2comp(*self.prof.mean_lcl_el)
-        else:
-            self.mean_lcl_el = (np.ma.masked, np.ma.masked)
-
-        self.corfidi_up_u = self.prof.upshear_downshear[0]
-        self.corfidi_up_v = self.prof.upshear_downshear[1]
-        self.corfidi_dn_u = self.prof.upshear_downshear[2]
-        self.corfidi_dn_v = self.prof.upshear_downshear[3]
-        self.bunkers_right_vec = tab.utils.comp2vec(self.prof.srwind[0], self.prof.srwind[1])
-        self.bunkers_left_vec = tab.utils.comp2vec(self.prof.srwind[2], self.prof.srwind[3])
-        self.upshear = tab.utils.comp2vec(self.prof.upshear_downshear[0],self.prof.upshear_downshear[1])
-        self.downshear = tab.utils.comp2vec(self.prof.upshear_downshear[2],self.prof.upshear_downshear[3])
-        self.mean_lcl_el_vec = self.prof.mean_lcl_el
-
-        self.clearData()
-        self.plotData()
-        self.update()
-
-    def setBndyCursor(self):
-        self.track_cursor = True
-        self.cursor_type = 'boundary'
-        self.plotBndy(self.bndy_dir)
-        self.bndyReadout.show()
-        self.clearData()
-        self.plotData()
-        self.update()
-        self.parentWidget().setFocus()
-
-    def setNoCursor(self):
-        self.track_cursor = False 
-        self.cursor_type = 'none'
-        self.unsetCursor()
-        self.clearData()
-        self.plotData()
-        self.update()
-        self.bndyReadout.hide()
-        self.parentWidget().setFocus()
-
-    def showCursorMenu(self, pos):
-        self.popupmenu.popup(self.mapToGlobal(pos))
-
-    def setNormalCenter(self):
-        self.centered = (0, 0)
-        self.center_loc = 'centered'
-        self.clearData()
-        self.center_hodo(self.centered)
-        self.updateDraggables()
-        self.plotData()
-        self.update()
-        self.parentWidget().setFocus()
-
-    def setMWCenter(self):
-        if not tab.utils.QC(self.mean_lcl_el[0]):
-            return
-
-        self.centered = (self.mean_lcl_el[0],self.mean_lcl_el[1])
-        self.center_loc = 'meanwind'
-        self.clearData()
-        self.center_hodo(self.centered)
-        self.updateDraggables()
-        self.plotData()
-        self.update()
-        self.parentWidget().setFocus()
-
-    def setSRCenter(self):
-        rstu,rstv,lstu,lstv = self.srwind
-        self.centered = (rstu, rstv)
-        self.center_loc = 'stormrelative'
-        self.clearData()
-        self.center_hodo(self.centered)
-        self.updateDraggables()
-        self.plotData()
-        self.update()
-        self.parentWidget().setFocus()
-
-    def setAllObserved(self, all_observed, update_gui=True):
-        self.all_observed = all_observed
-
-        if update_gui:
-            self.clearData()
-            self.plotData()
-            self.update()
-            self.parentWidget().setFocus()
-
-    def setPreferences(self, update_gui=True, **kwargs):
-        self.wind_units = kwargs['wind_units']
-
-        if self.wind_units == 'm/s':
-            self.ring_increment = 5
-            self.hodomag = 80.
-            self.min_zoom = 20.
-            self.max_zoom = 100.
-            conv = tab.utils.KTS2MS
-        else:
-            self.ring_increment = 10
-            self.hodomag = 160.
-            self.min_zoom = 40.
-            self.max_zoom = 200.
-            conv = lambda s: s         
-
-        self.scale = (self.brx - self.tlx) / self.hodomag
-        max_uv = int(conv(np.hypot(*self.pix_to_uv(self.brx, self.bry))))
-        self.rings = xrange(self.ring_increment, max_uv+self.ring_increment,
-                           self.ring_increment)
-
-        self.plotBitMap.fill(QtCore.Qt.black)
-        self.plotBackground()
-        self.backgroundBitMap = self.plotBitMap.copy()
-
-        if update_gui:
-            self.clearData()
-            self.plotData()
-            self.update()
-            self.parentWidget().setFocus()
-
-    def wheelEvent(self, e):
-        '''
-        Handles the zooming of the hodograph.
-        
-        Parameters
-        ----------
-        e: an Event object
-        
-        '''
-        super(plotHodo, self).wheelEvent(e)
-        self.updateDraggables()
-
-    def mousePressEvent(self, e):
-        '''
-        Handles when the mouse is pressed.
-        Used to set the storm motion vector.
-        
-        Parameters
-        ----------
-        e: an Event object
-        
-        '''
-        if self.prof is None:
-            return
-
-        self.was_right_click = e.button() & QtCore.Qt.RightButton
-
-        if self.cursor_type == 'none' and not self.was_right_click:
-            self.drag_rm.click(e.x(), e.y())
-            self.drag_lm.click(e.x(), e.y())
-            self.drag_hodo.click(e.x(), e.y())
-
-    def mouseReleaseEvent(self, e):
-        if self.cursor_type == 'boundary' and not self.was_right_click:
-            if self.track_cursor:
-                qp = QtGui.QPainter()
-                self.bndy_u, self.bndy_v = self.pix_to_uv(e.x(), e.y())
-                self.bndy_dir, self.bndy_spd = tab.utils.comp2vec(self.bndy_u, self.bndy_v)
-                y1 = 400*np.sin(np.radians(self.bndy_dir)) + e.y()
-                x1 = 400*np.cos(np.radians(self.bndy_dir)) + e.x()
-                y2 = e.y() - 400*np.sin(np.radians(self.bndy_dir))
-                x2 = e.x() - 400*np.cos(np.radians(self.bndy_dir))
-                penwidth = 2
-                width = 300
-                hght = 14
-                # Plot the actual boundary 
-                boundary_color = QtGui.QColor("#CC9900")
-                pen = QtGui.QPen(boundary_color, penwidth)
-                qp.begin(self.plotBitMap)
-                qp.setRenderHint(qp.Antialiasing)
-                qp.setRenderHint(qp.TextAntialiasing)
-                qp.setPen(pen)
-                qp.drawLine(x1, y1, x2, y2)
-                center_rm = QtCore.QPointF(e.x(),e.y())
-                qp.setPen(pen)
-                pen = QtGui.QPen(boundary_color, 50)
-                pen.setStyle(QtCore.Qt.SolidLine)
-                qp.drawEllipse(center_rm, 3, 3)
-
-                # Plot the shear vector
-                width = 150
-                qp = self.setBlackPen(qp)
-                rect = QtCore.QRectF(3, self.bry-35, width, hght)
-                qp.drawRect(rect)
-                shear_color = QtGui.QColor("#0099CC")
-                pen = QtGui.QPen(shear_color, penwidth)
-                qp.setFont(self.critical_font)
-                qp.setPen(pen)
-                to_add = self.pix_to_uv(e.x(), e.y())
-                x2, y2 = self.uv_to_pix(self.prof.sfc_6km_shear[0] + to_add[0], self.prof.sfc_6km_shear[1]+ to_add[1])
-                qp.drawLine(e.x(), e.y(), x2, y2)
-                dir, spd = tab.utils.comp2vec(self.prof.sfc_6km_shear[0], self.prof.sfc_6km_shear[1])
-                qp.drawText(rect, QtCore.Qt.TextDontClip | QtCore.Qt.AlignLeft, "0 - 6 km Shear: " + tab.utils.INT2STR(dir) + '/' + tab.utils.INT2STR(spd) + ' kts')
-
-                # Plot the 9-11 km Storm Relative Winds
-                width = 200
-                qp = self.setBlackPen(qp)
-                rect = QtCore.QRectF(3, self.bry-20, width, hght)
-                qp.drawRect(rect)
-                srw_color = QtGui.QColor("#FF00FF")
-                pen = QtGui.QPen(srw_color, penwidth)
-                qp.setPen(pen)
-                if self.use_left:
-                    srw_9_11km = self.prof.left_srw_9_11km
-                else:
-                    srw_9_11km = self.prof.right_srw_9_11km
-                x2, y2 = self.uv_to_pix(srw_9_11km[0] + to_add[0], srw_9_11km[1] + to_add[1])
-                qp.drawLine(e.x(), e.y(), x2, y2)
-                dir, spd = tab.utils.comp2vec(srw_9_11km[0], srw_9_11km[1])
-                if spd >= 70:
-                    supercell_type = "LP"
-                elif spd < 70 and spd > 40:
-                    supercell_type = "Classic"
-                else:
-                    supercell_type = "HP"
-                qp.drawText(rect, QtCore.Qt.TextDontClip | QtCore.Qt.AlignLeft, "9 - 11 km SR-Wind: " + tab.utils.INT2STR(dir) + '/' + tab.utils.INT2STR(spd) + ' kts - (' + supercell_type + ')')
-                # Removing this function until @wblumberg can finish fixing this function.
-                """
-                # Draw the descrete vs mixed/linear mode output only if there is an LCL-EL layer.
-                norm_Shear, mode_Shear, norm_Wind, norm_Mode = self.calculateStormMode()
- 
-                if tab.utils.QC(norm_Wind) and self.prof.mupcl.bplus != 0:
-                    width = 80
-                    qp = self.setBlackPen(qp)
-                    rect = QtCore.QRectF(3, self.bry-80, width, hght)
-                    qp.drawRect(rect)
-                    color = QtGui.QColor(YELLOW)
-                    pen = QtGui.QPen(color, penwidth)
-                    qp.setPen(pen)
-                    qp.drawText(rect, QtCore.Qt.TextDontClip | QtCore.Qt.AlignLeft, "...Storm Mode...")
-                    
-                    width = 270
-                    qp = self.setBlackPen(qp)
-                    rect = QtCore.QRectF(3, self.bry-50, width, hght)
-                    qp.drawRect(rect)
-                    if norm_Wind < 6:
-                        color = QtGui.QColor(RED)
-                    else:
-                        color = QtGui.QColor(MAGENTA)
-                    pen = QtGui.QPen(color, penwidth)
-                    qp.setPen(pen)
-                    qp.drawText(rect, QtCore.Qt.TextDontClip | QtCore.Qt.AlignLeft, "From Cloud Layer Wind - Bndy Diff (" + tab.utils.INT2STR(norm_Wind) + " m/s): " + norm_Mode)
-                    width = 200
-                    
-                    qp = self.setBlackPen(qp)
-                    rect = QtCore.QRectF(3, self.bry-65, width, hght)
-                    qp.drawRect(rect)
-                    if norm_Shear < 15:
-                        color = QtGui.QColor(RED)
-                    else:
-                        color = QtGui.QColor(MAGENTA)
-                    pen = QtGui.QPen(color, penwidth)
-                    qp.setPen(pen)
-                    qp.drawText(rect, QtCore.Qt.TextDontClip | QtCore.Qt.AlignLeft, "From Bndy 0-6 km Shr Diff (" + tab.utils.INT2STR(norm_Shear) + " m/s): " + mode_Shear)
-                """
-                qp.end()
-
-                self.update()
-                self.track_cursor = False
-            else:
-                self.plotBndy(self.bndy_dir)
-                self.clearData()
-                self.plotData()
-                self.update()               
-                self.track_cursor = True
-        elif self.cursor_type == 'none':
-            if self.drag_hodo.isDragging():
-                drag_idx, rls_x, rls_y = self.drag_hodo.release(e.x(), e.y())
-                u, v = self.pix_to_uv(rls_x, rls_y)
-
-                self.modified.emit(drag_idx, {'u':u, 'v':v})
-            elif self.drag_rm.isDragging():
-                drag_idx, rls_x, rls_y = self.drag_rm.release(e.x(), e.y())
-                u, v = self.pix_to_uv(rls_x, rls_y)
-                self.modified_vector.emit('right', u, v)
-
-            elif self.drag_lm.isDragging():
-                drag_idx, rls_x, rls_y = self.drag_lm.release(e.x(), e.y())
-                u, v = self.pix_to_uv(rls_x, rls_y)
-                self.modified_vector.emit('left', u, v)
-
-    def setBlackPen(self, qp):
-        color = QtGui.QColor('#000000')
-        color.setAlphaF(.5)
-        pen = QtGui.QPen(color, 0, QtCore.Qt.SolidLine)
-        brush = QtGui.QBrush(QtCore.Qt.SolidPattern)
-        qp.setPen(pen)
-        qp.setBrush(brush)
-        return qp
-
-    def calculateStormMode(self):
-        """
-            Logic based off of some of the key findings in Dial et al. (2010)
-        """
-        dir_06shear, mag_06shear = tab.utils.comp2vec(self.prof.sfc_6km_shear[0], self.prof.sfc_6km_shear[1])
-        norm_shear = mag_06shear * np.sin( np.radians( dir_06shear - (self.bndy_dir + 90)) )
-        norm_shear = np.abs(tab.utils.KTS2MS(norm_shear))
-        if norm_shear < 15: # M/S
-            shear_mode = "Linear/Mixed"
-        else:
-            shear_mode = "Discrete"
-
-        if not tab.utils.QC(self.mean_lcl_el[0]) or (self.mean_lcl_el[0] == 0 and self.mean_lcl_el[1] == 0):
-            wind_mode = np.ma.masked
-            wind_diff = np.ma.masked
-        else:
-            dir_cloud, mag_cloud = tab.utils.comp2vec(self.prof.mean_lcl_el[0], self.prof.mean_lcl_el[1])
-            norm_cloudmotion = mag_cloud * np.sin( np.radians( dir_cloud - (self.bndy_dir + 90) ) )
-            wind_diff = tab.utils.KTS2MS(np.abs(norm_cloudmotion) - self.bndy_spd)
-            if wind_diff > 6: # M/S
-                wind_mode = "Discrete"
-            else:
-                wind_mode = "Linear/Mixed"
-
-        return norm_shear, shear_mode, wind_diff, wind_mode
-
-    def plotBndy(self, direction):
-        length = 40
-        y1 = length*np.sin(np.radians(direction))
-        x1 = length*np.cos(np.radians(direction))
-        penwidth = 2
-
-        top_x_pix = x1 + length/2
-        top_y_pix = y1 + length/2
-        bot_x_pix = length/2 - x1
-        bot_y_pix = length/2 - y1
-
-        pixmap = QPixmap(length,length)
-        pixmap.fill(Qt.transparent)
-        painter = QPainter(pixmap)
-        boundary_color = QtGui.QColor("#CC9900")
-        pen = QtGui.QPen(boundary_color, penwidth)
-        painter.setPen(pen)
-        painter.drawLine(top_x_pix, top_y_pix, bot_x_pix, bot_y_pix)
-        center_rm = QtCore.QPointF(length/2, length/2)
-        pen = QtGui.QPen(boundary_color, 2)
-        painter.setPen(pen)
-        painter.drawEllipse(center_rm, 3, 3)
-        painter.end()
-        self.setCursor(pixmap)
-
-    def mouseMoveEvent(self, e):
-        '''
-        Handles the tracking of the mouse to
-        provide the dynamic readouts.
-        
-        Parameters
-        ----------
-        e: an Event object
-        
-        '''
-        if self.cursor_type == 'boundary':
-            u, v = self.pix_to_uv(e.x(), e.y())
-
-            ## get the direction and speed from u,v
-            dir, spd = tab.utils.comp2vec(u,v)
-            self.plotBndy(dir)
-            self.bndyReadout.setText('Bndy Motion: ' + tab.utils.INT2STR(dir) + '/' + tab.utils.INT2STR(spd))
-            self.bndyReadout.setFixedWidth(120)
-            self.bndyReadout.move(self.brx-130, self.bry-30)
-        elif self.cursor_type == 'none':
-            self.drag_hodo.drag(e.x(), e.y())
-            self.drag_rm.drag(e.x(), e.y())
-            self.drag_lm.drag(e.x(), e.y())
-            self.update()
-
-    def updateDraggables(self):
-        hght_agl = tab.interp.to_agl(self.prof, self.hght)
-        xs, ys = self.uv_to_pix(self.u[hght_agl <= 12000.], self.v[hght_agl <= 12000.])
-        self.drag_hodo.setCoords(xs, ys)
-        rm_x, rm_y = self.uv_to_pix(self.srwind[0], self.srwind[1])
-        self.drag_rm.setCoords(rm_x, rm_y)
-        lm_x, lm_y = self.uv_to_pix(self.srwind[2], self.srwind[3])
-        self.drag_lm.setCoords(lm_x, lm_y)
-
-    @Slot(bool)
-    def cursorToggle(self, toggle):
-        self.readout_visible = toggle
-        self.update()
-
-    @Slot(float)
-    def cursorMove(self, hght):
-        self.readout_hght = hght
-        self.update()
-
-    def resizeEvent(self, e):
-        '''
-        Resize the plot based on adjusting the main window.
-        
-        Parameters
-        ----------
-        e: an Event object
-
-        '''
-        super(plotHodo, self).resizeEvent(e)
-        self.plotData()
-
-    def paintEvent(self, e):
-        '''
-        Handles painting the QPixmap onto the QWidget frame.
-        
-        Parameters
-        ----------
-        e: an Event object
-        
-        '''
-
-        if self.prof:
-            draw_readout = self.readout_visible and self.readout_hght >= 0 and self.readout_hght <= 12000.
-        else:
-            draw_readout = False
-
-        if draw_readout:
-            hght_agl = tab.interp.to_agl(self.prof, self.hght)
-            u_interp = tab.interp.generic_interp_hght(self.readout_hght, hght_agl, self.u)
-            v_interp = tab.interp.generic_interp_hght(self.readout_hght, hght_agl, self.v)
-
-            wd_interp, ws_interp = tab.utils.comp2vec(u_interp, v_interp)
-<<<<<<< HEAD
-            xx, yy = self.uv_to_pix(u_interp, v_interp)
-            readout = "%03d/%02d kts" % (wd_interp, ws_interp)
-=======
-            if self.wind_units == 'm/s':
-                ws_interp = tab.utils.KTS2MS(ws_interp)
-                units = 'm/s'
-            else:
-                units = 'kts'
-
-            xx, yy = self.uv_to_pix(u_interp, v_interp)
-            readout = "%03d/%02d %s" % (wd_interp, ws_interp, units)
->>>>>>> ec480d04
-
-        super(plotHodo, self).paintEvent(e)
-        qp = QtGui.QPainter()
-        qp.begin(self)
-        qp.drawPixmap(0, 0, self.plotBitMap)
-
-        if draw_readout:
-            h_offset = 2; v_offset=5; width = 55; hght = 16;
-            text_rect = QtCore.QRectF(xx+h_offset, yy+v_offset, width, hght)
-            qp.fillRect(text_rect, QtGui.QColor("#000000"))
-
-            qp.setPen(QtGui.QPen(QtGui.QColor("#FFFFFF"), 1))
-            qp.drawEllipse(QPointF(xx, yy), 4, 4)
-            ## now make the pen white and draw text using
-            ## the invisible rectangles
-            qp.setFont(self.readout_font)
-            qp.drawText(text_rect, QtCore.Qt.AlignCenter, readout)
-
-        qp.end()
-    
-    def clearData(self):
-        '''
-        Clears/resets the base QPixmap.
-        '''
-        self.plotBitMap = self.backgroundBitMap.copy()
-        self.drag_hodo.setBackground(self.plotBitMap)    
-        self.drag_rm.setBackground(self.plotBitMap)    
-        self.drag_lm.setBackground(self.plotBitMap)    
-
-    def plotData(self):
-        '''
-        Handles the plotting of the data in the QPixmap.
-        '''
-        ## initialize a QPainter object
-        if self.prof is None:
-            return
-
-        qp = QtGui.QPainter()
-        qp.begin(self.plotBitMap)
-        qp.setRenderHint(qp.Antialiasing)
-        qp.setRenderHint(qp.TextAntialiasing)
-
-        cur_dt = self.prof_collections[self.pc_idx].getCurrentDate()
-        for idx, prof_coll in enumerate(self.prof_collections):
-            # Draw all unhighlighed members
-            if prof_coll.getCurrentDate() == cur_dt:
-                proflist = prof_coll.getCurrentProfs().values()
-
-                if idx == self.pc_idx:
-                    for prof in proflist:
-                        self.draw_hodo(qp, prof, self.ens_colors, width=1)
-                else:
-                    for prof in proflist:
-                        self.draw_profile(qp, prof, width=1)
-
-        for idx, prof_coll in enumerate(self.prof_collections):
-            # Draw all highlighted members that aren't the active one.
-            if idx != self.pc_idx and (prof_coll.getCurrentDate() == cur_dt or self.all_observed):
-                prof = prof_coll.getHighlightedProf()
-                self.draw_profile(qp, prof)
-
-        ## draw the hodograph
-        self.draw_hodo(qp, self.prof, self.colors)
-        ## draw the storm motion vector
-        self.drawSMV(qp)
-        self.drawCorfidi(qp)
-        self.drawLCLtoEL_MW(qp)
-        if self.cursor_type in [ 'none', 'stormmotion' ]:
-            self.drawCriticalAngle(qp)
-
-        qp.end()
-    
-    def drawLCLtoEL_MW(self, qp):
-        '''
-        Draws the LCL to EL mean wind onto the hodo.
-        
-        Parameters
-        ----------
-        qp: a QPainter object
-        
-        '''
-        penwidth = 2
-        pen = QtGui.QPen(QtGui.QColor("#B8860B"), penwidth)
-        pen.setStyle(QtCore.Qt.SolidLine)
-        qp.setPen(pen)
-
-        try:
-            mean_u, mean_v = self.uv_to_pix(self.mean_lcl_el[0],self.mean_lcl_el[1])
-            half_length = (8./2.)
-            qp.drawRect(mean_u-half_length, mean_v+half_length ,8,8)
-        except:
-            return
-        # This probably needs to be checked. 
-
-        color = QtGui.QColor('#000000')
-        color.setAlpha(0)
-        pen = QtGui.QPen(color, 0, QtCore.Qt.SolidLine)
-        qp.setPen(pen)
-        v_offset=5; h_offset = 1; width = 40; hght = 12;
-        
-        mw_rect = QtCore.QRectF(mean_u+h_offset, mean_v+v_offset, width, hght)
-        qp.drawRect(mw_rect)
-        
-        pen = QtGui.QPen(QtGui.QColor("#B8860B"))
-        qp.setPen(pen)
-        qp.setFont(self.label_font)
-        mw_spd = self.mean_lcl_el_vec[1]
-
-        if self.wind_units == 'm/s':
-            mw_spd = tab.utils.KTS2MS(mw_spd)
-
-        mw_str = tab.utils.INT2STR(self.mean_lcl_el_vec[0]) + '/' + tab.utils.INT2STR(mw_spd)
-        qp.drawText(mw_rect, QtCore.Qt.AlignCenter, mw_str)
-
-    def drawCorfidi(self, qp):
-        '''
-        Draw the Corfidi upshear/downshear vectors
-        
-        Parameters
-        ----------
-        qp: a QPainter object
-        
-        '''
-        penwidth = 1
-        pen = QtGui.QPen(QtGui.QColor("#00BFFF"), penwidth)
-        pen.setStyle(QtCore.Qt.SolidLine)
-        qp.setPen(pen)
-
-        if not np.isfinite(self.corfidi_up_u) or not np.isfinite(self.corfidi_up_v) or \
-            not np.isfinite(self.corfidi_dn_u) or not np.isfinite(self.corfidi_dn_v):
-            return
-
-        try:
-            up_u, up_v = self.uv_to_pix(self.corfidi_up_u, self.corfidi_up_v)
-            dn_u, dn_v = self.uv_to_pix(self.corfidi_dn_u, self.corfidi_dn_v)
-            center_up = QtCore.QPointF(up_u, up_v)
-            center_dn = QtCore.QPointF(dn_u, dn_v)
-            ## draw circles around the center point of the Corfidi vectors
-            qp.drawEllipse(center_up, 3, 3)
-            qp.drawEllipse(center_dn, 3, 3)
-        except:
-            return
-    
-        up_u, up_v = self.uv_to_pix(self.corfidi_up_u, self.corfidi_up_v)
-        dn_u, dn_v = self.uv_to_pix(self.corfidi_dn_u, self.corfidi_dn_v)
-        center_up = QtCore.QPointF(up_u, up_v)
-        center_dn = QtCore.QPointF(dn_u, dn_v)
-        ## draw circles around the center point of the Corfidi vectors
-        qp.drawEllipse(center_up, 3, 3)
-        qp.drawEllipse(center_dn, 3, 3)
-
-        color = QtGui.QColor('#000000')
-        color.setAlpha(0)
-        pen = QtGui.QPen(color, 0, QtCore.Qt.SolidLine)
-        qp.setPen(pen)
-        v_offset=3; h_offset = 1; width = 60; hght = 10;
-        
-        up_rect = QtCore.QRectF(up_u+h_offset, up_v+v_offset, width, hght)
-        dn_rect = QtCore.QRectF(dn_u+h_offset, dn_v+v_offset, width, hght)
-        qp.drawRect(up_rect)
-        qp.drawRect(dn_rect) 
-        ## now make the pen white and draw text using
-        ## the invisible rectangles
-        pen = QtGui.QPen(QtGui.QColor("#00BFFF"))
-        qp.setPen(pen)
-        qp.setFont(self.label_font)
-
-        up_spd = self.upshear[1]
-        dn_spd = self.downshear[1]
-
-        if self.wind_units == 'm/s':
-            up_spd = tab.utils.KTS2MS(up_spd)
-            dn_spd = tab.utils.KTS2MS(dn_spd)
-
-        up_stuff = tab.utils.INT2STR(self.upshear[0]) + '/' + tab.utils.INT2STR(up_spd)
-        dn_stuff = tab.utils.INT2STR(self.downshear[0]) + '/' + tab.utils.INT2STR(dn_spd)
-        qp.drawText(up_rect, QtCore.Qt.AlignCenter, "UP=" + up_stuff)
-        qp.drawText(dn_rect, QtCore.Qt.AlignCenter, "DN=" + dn_stuff)
-
-
-    def drawSMV(self, qp):
-        '''
-        Draws the storm motion vector.
-        
-        Parameters
-        ----------
-        qp: QtGui.QPainter object
-        
-        '''
-        ## set a pen with white color, width 1, solid line.
-        penwidth = 1
-        pen = QtGui.QPen(QtGui.QColor(WHITE), penwidth)
-        pen.setStyle(QtCore.Qt.SolidLine)
-        qp.setPen(pen)
-        ## check and make sure there is no missing data
-        rstu,rstv,lstu,lstv = self.srwind
-        bkru,bkrv,bklu,bklv = self.prof.bunkers
-
-        # make sure the storm motion exists
-        if not tab.utils.QC(rstu) or not tab.utils.QC(lstu):
-            return
-
-        ## convert the left and right mover vector components to pixel values
-        ruu, rvv = self.uv_to_pix(bkru, bkrv)
-        luu, lvv = self.uv_to_pix(bklu, bklv)
-        ## calculate the center points of the storm motion vectors
-        center_rm = QtCore.QPointF(ruu, rvv)
-        center_lm = QtCore.QPointF(luu, lvv)
-        # Draw +'s at the bunkers vector locations
-        qp.drawLine(center_rm - QPoint(2, 0), center_rm + QPoint(2, 0))
-        qp.drawLine(center_rm - QPoint(0, 2), center_rm + QPoint(0, 2))
-        qp.drawLine(center_lm - QPoint(2, 0), center_lm + QPoint(2, 0))
-        qp.drawLine(center_lm - QPoint(0, 2), center_lm + QPoint(0, 2))
-
-        # Repeat for the user storm motion vectors
-        ruu, rvv = self.uv_to_pix(rstu,rstv)
-        luu, lvv = self.uv_to_pix(lstu,lstv)
-        center_rm = QtCore.QPointF(ruu,rvv)
-        center_lm = QtCore.QPointF(luu,lvv)
-        ## draw circles around the storm motion vectors
-        qp.drawEllipse(center_rm, 5, 5)
-        qp.drawEllipse(center_lm, 5, 5)
-
-        ## get the effective inflow layer
-        ptop, pbottom = self.ptop, self.pbottom
-        ## make sure the effective inflow layer and storm motion vectors exist
-        if tab.utils.QC(ptop) and tab.utils.QC(pbottom):
-            ## get the interpolated wind at the bottom and top
-            ## of the effective inflow layer
-            utop,vtop = tab.interp.components(self.prof, ptop)
-            ubot,vbot = tab.interp.components(self.prof, pbottom)
-            ## convert these values to pixels
-            uutop, vvtop = self.uv_to_pix(utop, vtop)
-            uubot, vvbot = self.uv_to_pix(ubot, vbot)
-            ## set a pen
-            pen = QtGui.QPen(QtGui.QColor("#00FFFF"), penwidth)
-            pen.setStyle(QtCore.Qt.SolidLine)
-            qp.setPen(pen)
-            ## draw lines showing the effective inflow layer
-            if self.use_left:
-                qp.drawLine(center_lm.x(), center_lm.y(), uubot, vvbot)
-                qp.drawLine(center_lm.x(), center_lm.y(), uutop, vvtop)
-            else:
-                qp.drawLine(center_rm.x(), center_rm.y(), uubot, vvbot)
-                qp.drawLine(center_rm.x(), center_rm.y(), uutop, vvtop)
-                
-        color = QtGui.QColor('#000000')
-        color.setAlpha(0)
-        pen = QtGui.QPen(color, 0, QtCore.Qt.SolidLine)
-        qp.setPen(pen)
-        h_offset = 2; v_offset=5; width = 55; hght = 12;
-        rm_rect = QtCore.QRectF(ruu+h_offset, rvv+v_offset, width, hght)
-        lm_rect = QtCore.QRectF(luu+h_offset, lvv+v_offset, width, hght)
-        qp.drawRect(rm_rect)
-        qp.drawRect(lm_rect) 
-        ## now make the pen white and draw text using
-        ## the invisible rectangles
-        pen = QtGui.QPen(QtGui.QColor("#FFFFFF"))
-        qp.setPen(pen)
-        qp.setFont(self.label_font)
-        rm_spd = self.bunkers_right_vec[1]
-        lm_spd = self.bunkers_left_vec[1]
-
-        if self.wind_units == 'm/s':
-            rm_spd = tab.utils.KTS2MS(rm_spd)
-            lm_spd = tab.utils.KTS2MS(lm_spd)
-
-        rm_stuff = tab.utils.INT2STR(self.bunkers_right_vec[0]) + '/' + tab.utils.INT2STR(rm_spd)
-        lm_stuff = tab.utils.INT2STR(self.bunkers_left_vec[0]) + '/' + tab.utils.INT2STR(lm_spd)
-        qp.drawText(rm_rect, QtCore.Qt.AlignCenter, rm_stuff + " RM")
-        qp.drawText(lm_rect, QtCore.Qt.AlignCenter, lm_stuff + " LM")
-
-    def drawCriticalAngle(self, qp):
-        '''
-        Plot the critical angle on the hodograph and show the value in the hodograph.
-        
-        Parameters
-        ----------
-        qp : QtGui.QPainter object
-        '''
-
-        if tab.utils.QC(self.ptop) and tab.utils.QC(self.pbottom):
-            # There is an effective inflow layer at the surface so draw the critical angle line
-            ca_color = QtGui.QColor("#FF00FF")
-            pres_500m = tab.interp.pres(self.prof, tab.interp.to_msl(self.prof, 500))
-            u500, v500 = tab.interp.components(self.prof, pres_500m)
-            sfc_u, sfc_v = tab.interp.components(self.prof, self.prof.pres[self.prof.get_sfc()])
-            sfc_u_pix, sfc_v_pix = self.uv_to_pix(sfc_u,sfc_v)
-            u500_pix, v500_pix = self.uv_to_pix(u500, v500)
-            pen = QtGui.QPen(ca_color, 1.0, QtCore.Qt.SolidLine)
-            qp.setPen(pen)
-            qp.drawLine(sfc_u_pix, sfc_v_pix, u500_pix, v500_pix)
-            vec1_u, vec1_v = u500 - sfc_u, v500 - sfc_v
-            try:
-                mask = np.maximum( self.u, self.v )
-                rstu,rstv,lstu,lstv = self.srwind
-                rstu = rstu[~mask]; rstv = rstv[~mask]
-            except:
-                rstu,rstv,lstu,lstv = self.srwind
-
-            if tab.utils.QC(rstu) and tab.utils.QC(lstu):
-                qp = self.setBlackPen(qp)
-                rect = QtCore.QRectF(15, self.bry-36, 100, self.critical_height + 5)
-                qp.drawRect(rect)     
-                ca_text_color = QtGui.QColor("#00FFFF")
-                pen = QtGui.QPen(ca_text_color, 1.0, QtCore.Qt.SolidLine)
-                qp.setPen(pen)
-                qp.setFont(self.critical_font)
-                offset = 10
-                if self.use_left:
-                    critical_angle = self.prof.left_critical_angle
-                else:
-                    critical_angle = self.prof.right_critical_angle
-                qp.drawText(rect, QtCore.Qt.AlignLeft, 'Critical Angle = ' + tab.utils.INT2STR(critical_angle))
-
-    def draw_hodo(self, qp, prof, colors, width=2):
-        '''
-        Plot the Hodograph.
-        
-        Parameters
-        ----------
-        qp: QtGui.QPainter object
-
-        '''
-        ## check for masked daata
-        try:
-            mask = np.maximum(np.maximum(prof.u.mask, prof.v.mask), prof.hght.mask)
-            z = tab.interp.to_agl(prof, prof.hght)[~mask]
-            u = prof.u[~mask]
-            v = prof.v[~mask]
-        ## otherwise the data is fine
-        except:
-            z = tab.interp.to_agl(prof, prof.hght )
-            u = prof.u
-            v = prof.v
-
-        ## convert the u and v values to x and y pixels
-        xx, yy = self.uv_to_pix(u, v)
-        ## define the colors for the different hodograph heights
-        penwidth = width
-        seg_bnds = [0., 3000., 6000., 9000., 12000.]
-        seg_x = [ tab.interp.generic_interp_hght(bnd, z, xx) for bnd in seg_bnds ]
-        seg_y = [ tab.interp.generic_interp_hght(bnd, z, yy) for bnd in seg_bnds ]
-
-
-        seg_idxs = np.searchsorted(z, seg_bnds)
-        for idx in xrange(len(seg_bnds) - 1):
-            ## define a pen to draw with
-            pen = QtGui.QPen(colors[idx], penwidth)
-            pen.setStyle(QtCore.Qt.SolidLine)
-            qp.setPen(pen)
-
-            path = QPainterPath()
-            path.moveTo(seg_x[idx], seg_y[idx])
-            for z_idx in xrange(seg_idxs[idx], seg_idxs[idx + 1]):
-                path.lineTo(xx[z_idx], yy[z_idx])
-            path.lineTo(seg_x[idx + 1], seg_y[idx + 1])
-
-            qp.drawPath(path)
-
-
-
-
-    def draw_profile(self, qp, prof, color="#6666CC", width=2):
-        '''
-        Plot the Hodograph.
-
-        Parameters
-        ----------
-        qp: QtGui.QPainter object
-
-        '''
-        ## check for masked daata
-        try:
-            mask = np.maximum(np.maximum(prof.u.mask, prof.v.mask), prof.hght.mask)
-            z = tab.interp.to_agl(prof, prof.hght[~mask])
-            u = prof.u[~mask]
-            v = prof.v[~mask]
-        ## otherwise the data is fine
-        except:
-            z = tab.interp.to_agl(prof, prof.hght )
-            u = prof.u
-            v = prof.v
-        ## convert the u and v values to x and y pixels
-        xx, yy = self.uv_to_pix(u, v)
-
-        penwidth = width
-        pen = QtGui.QPen(QtGui.QColor(color), penwidth)
-        pen.setStyle(QtCore.Qt.SolidLine)
-        qp.setPen(pen)
-        qp.setBrush(Qt.NoBrush)
-
-        seg_bnds = [0., 3000., 6000., 9000., 12000.]
-        seg_x = [ tab.interp.generic_interp_hght(bnd, z, xx) for bnd in seg_bnds ]
-        seg_y = [ tab.interp.generic_interp_hght(bnd, z, yy) for bnd in seg_bnds ]
-
-        seg_idxs = np.searchsorted(z, seg_bnds)
-        for idx in xrange(len(seg_bnds) - 1):
-            ## define a pen to draw with
-            pen = QtGui.QPen(QtGui.QColor(color), penwidth)
-            pen.setStyle(QtCore.Qt.SolidLine)
-            qp.setPen(pen)
-
-            path = QPainterPath()
-            path.moveTo(seg_x[idx], seg_y[idx])
-            for z_idx in xrange(seg_idxs[idx], seg_idxs[idx + 1]):
-                path.lineTo(xx[z_idx], yy[z_idx])
-            path.lineTo(seg_x[idx + 1], seg_y[idx + 1])
-
-            qp.drawPath(path)
-
-
+import numpy as np
+from PySide import QtGui, QtCore
+import sharppy.sharptab as tab
+from sharppy.viz.draggable import Draggable
+from sharppy.sharptab.profile import Profile, create_profile
+from sharppy.sharptab.constants import *
+from PySide.QtGui import *
+from PySide.QtCore import *
+
+__all__ = ['backgroundHodo', 'plotHodo']
+
+
+class backgroundHodo(QtGui.QFrame):
+    '''
+    Handles the plotting of the backgroun frame onto
+    a QPixmap. Inherits from the QtGui.QFrame object.
+    Unlike most plotting classes in SHARPPy, this class
+    will not call the function to draw the background.
+    This is so that the background can be redrawn when 
+    the hodograph gets centered on a vector.
+    '''
+    def __init__(self, **kwargs):
+        super(backgroundHodo, self).__init__(**kwargs)
+        self.wind_units = kwargs.get('wind_units', 'knots')
+
+        self.hodomag = 160.
+        ## ring increment
+        self.ring_increment = 10
+        self.min_zoom = 40.
+        self.max_zoom = 200.
+
+        self.initUI()
+
+    def initUI(self):
+        '''
+        Initialize the User Interface
+
+        '''
+        ## set the interface variables for width, height, padding, etc.
+        self.lpad = 0; self.rpad = 0
+        self.tpad = 0; self.bpad = 0
+        self.wid = self.size().width()
+        self.hgt = self.size().height()
+        self.tlx = self.rpad; self.tly = self.tpad
+        self.brx = self.wid; self.bry = self.hgt
+        ## set default center to the origin
+        self.point = (0,0)
+        self.centerx = self.wid / 2; self.centery = self.hgt / 2
+        self.scale = (self.brx - self.tlx) / self.hodomag
+        self.rings = xrange(self.ring_increment, 100+self.ring_increment,
+            self.ring_increment)
+        if self.physicalDpiX() > 75:
+            fsize = 7
+        else:
+            fsize = 9
+        self.label_font = QtGui.QFont('Helvetica', fsize)
+        self.critical_font = QtGui.QFont('Helvetica', fsize + 2)
+        self.readout_font = QtGui.QFont('Helvetica', 11)
+        self.label_metrics = QtGui.QFontMetrics( self.label_font )
+        self.critical_metrics = QtGui.QFontMetrics( self.critical_font )
+        self.label_height = self.label_metrics.xHeight() + 5
+        self.critical_height = self.critical_metrics.xHeight() + 5
+
+        self.plotBitMap = QtGui.QPixmap(self.width(), self.height())
+        self.saveBitMap = None
+        self.plotBitMap.fill(QtCore.Qt.black)
+        self.plotBackground()
+        self.backgroundBitMap = self.plotBitMap.copy()
+
+    def center_hodo(self, point):
+        '''
+        Center the hodograph in the window. It will either center it about
+        the origin, about the mean wind vector, or the storm motion vector.
+        
+        Parameters
+        ----------
+        point: A (u,v) vector that the hodograph is to be centered on.
+
+        '''
+        ## modify the center based on an offset from the origin
+        centerx = self.wid / 2; centery = self.hgt / 2
+        point = self.uv_to_pix(point[0], point[1])
+        ## if the function was called but the center hasn't changed in pixel space,
+        ## just leave the center as is
+        if self.point == point:
+            self.centerx = self.centerx
+            self.centery = self.centery
+        ## otherwise, offset the hodograph center
+        else:
+            self.point = point
+            diffx = centerx - point[0]; diffy = centery - point[1]
+            self.centerx += diffx; self.centery += diffy
+        self.plotBitMap.fill(QtCore.Qt.black)
+        self.plotBackground()
+        self.backgroundBitMap = self.plotBitMap.copy()
+
+    def wheelEvent(self, e):
+        '''
+        Handeles the zooming of the hodograph window.
+        
+        Parameters
+        ----------
+        e: an Event object
+        
+        '''
+        ## get the new scaling magnitude
+        new_mag = self.hodomag + e.delta() / 5
+        ## make sure the user doesn't zoom out of
+        ## bounds to prevent drawing issues
+        if new_mag >= self.min_zoom and new_mag <= self.max_zoom:
+            self.hodomag = new_mag
+        ## if it is out of bounds, do nothing
+        else:
+            self.hodomag = self.hodomag
+
+        if self.wind_units == 'm/s':
+            conv = tab.utils.KTS2MS
+        else:
+            conv = lambda s: s
+        ## get the maximum speed value in the frame for the ring increment.
+        ## this is to help reduce drawing resources
+        max_uv = int(conv(np.hypot(*self.pix_to_uv(self.brx, self.bry))))
+        self.rings = xrange(self.ring_increment, max_uv+self.ring_increment,
+                           self.ring_increment)
+        ## reassign the new scale
+        self.scale = (self.brx - self.tlx) / self.hodomag
+
+        self.plotBitMap.fill(QtCore.Qt.black)
+        self.plotBackground()
+        self.backgroundBitMap = self.plotBitMap.copy()
+        self.plotData()
+
+        ## update
+        self.update()
+
+    def resizeEvent(self, e):
+        '''
+        Resize the plot based on adjusting the main window.
+        
+        Parameters
+        ----------
+        e: an Event object
+
+        '''
+        self.initUI()
+
+    def plotBackground(self):
+        '''
+        Handles painting the frame background onto the
+        QPixmap.
+        '''
+        ## initialize a QPainter object.
+        qp = QtGui.QPainter()
+        qp.begin(self.plotBitMap)
+        qp.setRenderHint(qp.Antialiasing)
+        qp.setRenderHint(qp.TextAntialiasing)
+        ## draw the wind speed rings
+        for spd in self.rings: self.draw_ring(spd, qp)
+        ## draw the frame axes
+        self.draw_axes(qp)
+        self.draw_frame(qp)
+        qp.end()
+
+    def draw_frame(self, qp):
+        '''
+        Draw frame around object.
+        
+        Parameters
+        ----------
+        qp: QtGui.QPainter object
+
+        '''
+        ## initialize a white pen to draw the frame
+        pen = QtGui.QPen(QtGui.QColor(WHITE), 2)
+        pen.setStyle(QtCore.Qt.SolidLine)
+        qp.setPen(pen)
+        ## draw the frame borders
+        qp.drawLine(self.tlx, self.tly, self.brx, self.tly)
+        qp.drawLine(self.brx, self.tly, self.brx, self.bry)
+        qp.drawLine(self.brx, self.bry, self.tlx, self.bry)
+        qp.drawLine(self.tlx, self.bry, self.tlx, self.tly)
+
+    def draw_axes(self, qp):
+        '''
+        Draw the X, Y Axes.
+        
+        Parameters
+        ----------
+        qp: QtGui.QPainter object
+
+        '''
+        ## initialize a white pen to draw the frame axes
+        pen = QtGui.QPen(QtGui.QColor(WHITE), 2)
+        pen.setStyle(QtCore.Qt.SolidLine)
+        qp.setPen(pen)
+        ## draw the frame axes
+        qp.drawLine(self.centerx, self.tly, self.centerx, self.bry)
+        qp.drawLine(self.tlx, self.centery, self.brx, self.centery)
+
+    def draw_ring(self, spd, qp):
+        '''
+        Draw a range ring.
+        
+        Parameters
+        ----------
+        spd: wind speed
+        qp: QtGui.QPainter object
+
+        '''
+        ## set the ring color and get the u and v components of a
+        ## 0 direction vector with speed spd.
+        color = "#555555"
+        uu, vv = tab.utils.vec2comp(0, spd)
+        vv *= self.scale
+        ## create a center point
+        center = QtCore.QPointF(self.centerx, self.centery)
+        ## initialize a pen to draw with
+        pen = QtGui.QPen(QtGui.QColor(color), 1)
+        pen.setStyle(QtCore.Qt.DashLine)
+        qp.setPen(pen)
+        ## draw the range ring
+        qp.drawEllipse(center, vv, vv)
+        qp.setFont(self.label_font)
+        ## reset the pen to draw with. Color is set to black and width zero
+        ## because we actually don't want to draw and lines yet.
+        pen = QtGui.QPen(QtGui.QColor('#000000'), 0, QtCore.Qt.SolidLine)
+        qp.setPen(pen)
+        offset = 5; width = 15; hght = 15;
+        ## crete some rectangles
+        top_rect = QtCore.QRectF(self.centerx+offset,
+                    self.centery+vv-offset, width, hght)
+        bottom_rect = QtCore.QRectF(self.centerx+offset,
+                    self.centery-vv-offset, width, hght)
+
+        right_rect = QtCore.QRectF(self.centerx+vv-offset,
+                    self.centery+offset, width, hght)
+        left_rect = QtCore.QRectF(self.centerx-vv-offset,
+                    self.centery+offset, width, hght)
+        ## draw some invisible rectangles
+        qp.drawRect(top_rect); qp.drawRect(right_rect)
+        qp.drawRect(bottom_rect); qp.drawRect(left_rect)
+        ## now make the pen white and draw text using
+        ## the invisible rectangles
+        pen = QtGui.QPen(QtGui.QColor("#FFFFFF"))
+        qp.setPen(pen)
+        qp.setFont(self.label_font)
+        qp.drawText(top_rect, QtCore.Qt.AlignCenter, tab.utils.INT2STR(spd))
+        qp.drawText(right_rect, QtCore.Qt.AlignCenter, tab.utils.INT2STR(spd))
+        qp.drawText(bottom_rect, QtCore.Qt.AlignCenter, tab.utils.INT2STR(spd))
+        qp.drawText(left_rect, QtCore.Qt.AlignCenter, tab.utils.INT2STR(spd))
+
+    def hodo_to_pix(self, ang, spd):
+        '''
+        Function to convert a (direction, speed) to (x, y) coordinates.
+        
+        Parameters
+        ----------
+        ang: wind direction
+        spd: wind speed
+
+        '''
+        uu, vv = tab.utils.vec2comp(ang, spd)
+        xx = self.centerx + (uu * self.scale)
+        yy = self.centery + (vv * self.scale)
+        return xx, yy
+
+    def uv_to_pix(self, u, v):
+        '''
+        Function to convert (u, v) to (x, y) coordinates.
+        
+        Parameters
+        ----------
+        u: the u wind component
+        v: the v wind component
+
+        '''
+        if self.wind_units == 'm/s':
+            conv = tab.utils.KTS2MS
+        else:
+            conv = lambda s: s
+
+        xx = self.centerx + (conv(u) * self.scale)
+        yy = self.centery - (conv(v) * self.scale)
+        return xx, yy
+
+    def pix_to_uv(self, xx, yy):
+        '''
+        Function to convert (x,y) to (u,v) coordinates.
+        
+        Parameters
+        ----------
+        xx: the x pixel value
+        yy: the y pixel value
+        
+        '''
+        if self.wind_units == 'm/s':
+            conv = tab.utils.MS2KTS
+        else:
+            conv = lambda s: s
+
+        u = conv((xx - self.centerx) / self.scale)
+        v = conv((self.centery - yy) / self.scale)
+        return u, v
+
+
+
+
+class plotHodo(backgroundHodo):
+    '''
+    Plots the data on the hodograph. Inherits from the backgroundHodo
+    class that plots the background frame onto a QPixmap.
+    '''
+
+    modified = Signal(int, dict)
+    modified_vector = Signal(str, float, float)
+    reset = Signal(list)
+    reset_vector = Signal()
+
+    def __init__(self, **kwargs):
+        '''
+        Initialize the data used in the class.
+        '''
+        super(plotHodo, self).__init__(**kwargs)
+        self.prof = None
+        self.pc_idx = 0
+        self.prof_collections = []
+
+        self.all_observed = False
+
+        self.colors = [
+            QtGui.QColor("#FF0000"), 
+            QtGui.QColor("#00FF00"), 
+            QtGui.QColor("#FFFF00"), 
+            QtGui.QColor("#00FFFF") 
+        ]
+
+        self.ens_colors = [
+            QtGui.QColor("#880000"), 
+            QtGui.QColor("#008800"), 
+            QtGui.QColor("#888800"), 
+            QtGui.QColor("#008888") 
+        ]
+
+        ## if you want the storm motion vector, you need to
+        ## provide the profile.
+        self.cursor_type = kwargs.get('cursor', 'none')
+        self.bndy_spd = kwargs.get('bndy_spd', 0)
+        self.bndy_dir = kwargs.get('bndy_dir', 0)
+        self.bndy_u, self.bndy_v = tab.utils.vec2comp(self.bndy_dir, self.bndy_spd)
+
+        self.track_cursor = False
+        self.was_right_click = False
+        self.drag_hodo = None
+        self.drag_lm = None
+        self.drag_rm = None
+
+        self.centered = kwargs.get('centered', (0,0))
+        self.center_loc = 'centered'
+
+        ## the following is used for the dynamic readout
+        self.setMouseTracking(True)
+        self.bndyReadout = QLabel(parent=self)
+        self.bndyReadout.setFixedWidth(0)
+
+        ## these stylesheets have to be set for
+        ## each readout
+        self.bndyReadout.setStyleSheet("QLabel {"
+            "  background-color: rgb(0, 0, 0);"
+            "  border-width: 0px;"
+            "  font-size: 11px;"
+            "  color: #00FF00;}")
+
+        self.setContextMenuPolicy(Qt.CustomContextMenu)
+        self.customContextMenuRequested.connect(self.showCursorMenu)
+        self.popupmenu=QMenu("Cursor Type:")
+        ag = QtGui.QActionGroup(self, exclusive=True)
+
+        self.readout_hght = -999.
+        self.readout_visible = False
+
+        nocurs = QAction(self)
+        nocurs.setText("No Cursor")
+        nocurs.setCheckable(True)
+        nocurs.setChecked(True)
+        nocurs.triggered.connect(self.setNoCursor)
+        a = ag.addAction(nocurs)
+        self.popupmenu.addAction(a)
+
+        bnd = QAction(self)
+        bnd.setText("Bndy Cursor")
+        bnd.setCheckable(True)
+        bnd.triggered.connect(self.setBndyCursor)
+        a = ag.addAction(bnd)
+        self.popupmenu.addAction(a)
+
+        self.popupmenu.addSeparator()
+        ag2 = QtGui.QActionGroup(self, exclusive=True)
+
+        norm = QAction(self)
+        norm.setText("Normal")
+        norm.setCheckable(True)
+        norm.setChecked(True)
+        norm.triggered.connect(self.setNormalCenter)
+        a = ag2.addAction(norm)        
+        self.popupmenu.addAction(a)
+
+        sr = QAction(self)
+        sr.setText("Storm Relative")
+        sr.setCheckable(True)
+        sr.triggered.connect(self.setSRCenter)       
+        a = ag2.addAction(sr)
+        self.popupmenu.addAction(a)
+
+        mw = QAction(self)
+        mw.setText("Mean Wind")
+        mw.setCheckable(True)
+        mw.triggered.connect(self.setMWCenter)
+        a = ag2.addAction(mw)
+        self.popupmenu.addAction(a)
+
+        self.popupmenu.addSeparator()
+        
+        reset = QAction(self)
+        reset.setText("Reset Hodograph")
+        reset.triggered.connect(lambda: self.reset.emit(['u', 'v']))
+        self.popupmenu.addAction(reset)
+
+        reset_vec = QAction(self)
+        reset_vec.setText("Reset Storm Motion")
+        reset_vec.triggered.connect(lambda: self.reset_vector.emit())
+        self.popupmenu.addAction(reset_vec)
+
+    def addProfileCollection(self, prof_coll):
+        self.prof_collections.append(prof_coll)
+
+    def rmProfileCollection(self, prof_coll):
+        self.prof_collections.remove(prof_coll)
+
+    def setActiveCollection(self, pc_idx, **kwargs):
+        self.pc_idx = pc_idx
+        prof = self.prof_collections[pc_idx].getHighlightedProf()
+        self.use_left = prof.latitude < 0
+
+        self.prof = prof
+        self.hght = prof.hght
+        hght_agl = tab.interp.to_agl(self.prof, self.hght)
+        self.u = prof.u; self.v = prof.v
+
+        cutoff_msl = tab.interp.to_msl(self.prof, 12000.)
+        u_12km = tab.interp.generic_interp_hght(12000., hght_agl, self.u)
+        v_12km = tab.interp.generic_interp_hght(12000., hght_agl, self.v)
+
+        idx_12km = np.searchsorted(hght_agl, 12000.)
+        self.u = np.ma.append(self.u[:idx_12km], np.ma.append(u_12km, self.u[idx_12km:]))
+        self.v = np.ma.append(self.v[:idx_12km], np.ma.append(v_12km, self.v[idx_12km:]))
+        self.hght = np.append(self.hght[:idx_12km], np.ma.append(cutoff_msl, self.hght[idx_12km:]))
+        hght_agl = tab.interp.to_agl(self.prof, self.hght)
+
+        ## if you want the storm motion vector, you need to
+        ## provide the profile.
+        self.srwind = self.prof.srwind
+        self.ptop = self.prof.etop
+        self.pbottom = self.prof.ebottom
+
+        xs, ys = self.uv_to_pix(self.u[hght_agl <= 12000.], self.v[hght_agl <= 12000.])
+        self.drag_hodo = Draggable(xs, ys, self.plotBitMap)
+        rm_x, rm_y = self.uv_to_pix(self.srwind[0], self.srwind[1])
+        self.drag_rm = Draggable(rm_x, rm_y, self.plotBitMap)
+        lm_x, lm_y = self.uv_to_pix(self.srwind[2], self.srwind[3])
+        self.drag_lm = Draggable(lm_x, lm_y, self.plotBitMap)
+
+        mean_lcl_el = self.prof.mean_lcl_el
+        if tab.utils.QC(mean_lcl_el[0]):
+            self.mean_lcl_el = tab.utils.vec2comp(*self.prof.mean_lcl_el)
+        else:
+            self.mean_lcl_el = (np.ma.masked, np.ma.masked)
+
+        self.corfidi_up_u = self.prof.upshear_downshear[0]
+        self.corfidi_up_v = self.prof.upshear_downshear[1]
+        self.corfidi_dn_u = self.prof.upshear_downshear[2]
+        self.corfidi_dn_v = self.prof.upshear_downshear[3]
+        self.bunkers_right_vec = tab.utils.comp2vec(self.prof.srwind[0], self.prof.srwind[1])
+        self.bunkers_left_vec = tab.utils.comp2vec(self.prof.srwind[2], self.prof.srwind[3])
+        self.upshear = tab.utils.comp2vec(self.prof.upshear_downshear[0],self.prof.upshear_downshear[1])
+        self.downshear = tab.utils.comp2vec(self.prof.upshear_downshear[2],self.prof.upshear_downshear[3])
+        self.mean_lcl_el_vec = self.prof.mean_lcl_el
+
+        self.clearData()
+        self.plotData()
+        self.update()
+
+    def setBndyCursor(self):
+        self.track_cursor = True
+        self.cursor_type = 'boundary'
+        self.plotBndy(self.bndy_dir)
+        self.bndyReadout.show()
+        self.clearData()
+        self.plotData()
+        self.update()
+        self.parentWidget().setFocus()
+
+    def setNoCursor(self):
+        self.track_cursor = False 
+        self.cursor_type = 'none'
+        self.unsetCursor()
+        self.clearData()
+        self.plotData()
+        self.update()
+        self.bndyReadout.hide()
+        self.parentWidget().setFocus()
+
+    def showCursorMenu(self, pos):
+        self.popupmenu.popup(self.mapToGlobal(pos))
+
+    def setNormalCenter(self):
+        self.centered = (0, 0)
+        self.center_loc = 'centered'
+        self.clearData()
+        self.center_hodo(self.centered)
+        self.updateDraggables()
+        self.plotData()
+        self.update()
+        self.parentWidget().setFocus()
+
+    def setMWCenter(self):
+        if not tab.utils.QC(self.mean_lcl_el[0]):
+            return
+
+        self.centered = (self.mean_lcl_el[0],self.mean_lcl_el[1])
+        self.center_loc = 'meanwind'
+        self.clearData()
+        self.center_hodo(self.centered)
+        self.updateDraggables()
+        self.plotData()
+        self.update()
+        self.parentWidget().setFocus()
+
+    def setSRCenter(self):
+        rstu,rstv,lstu,lstv = self.srwind
+        self.centered = (rstu, rstv)
+        self.center_loc = 'stormrelative'
+        self.clearData()
+        self.center_hodo(self.centered)
+        self.updateDraggables()
+        self.plotData()
+        self.update()
+        self.parentWidget().setFocus()
+
+    def setAllObserved(self, all_observed, update_gui=True):
+        self.all_observed = all_observed
+
+        if update_gui:
+            self.clearData()
+            self.plotData()
+            self.update()
+            self.parentWidget().setFocus()
+
+    def setPreferences(self, update_gui=True, **kwargs):
+        self.wind_units = kwargs['wind_units']
+
+        if self.wind_units == 'm/s':
+            self.ring_increment = 5
+            self.hodomag = 80.
+            self.min_zoom = 20.
+            self.max_zoom = 100.
+            conv = tab.utils.KTS2MS
+        else:
+            self.ring_increment = 10
+            self.hodomag = 160.
+            self.min_zoom = 40.
+            self.max_zoom = 200.
+            conv = lambda s: s         
+
+        self.scale = (self.brx - self.tlx) / self.hodomag
+        max_uv = int(conv(np.hypot(*self.pix_to_uv(self.brx, self.bry))))
+        self.rings = xrange(self.ring_increment, max_uv+self.ring_increment,
+                           self.ring_increment)
+
+        self.plotBitMap.fill(QtCore.Qt.black)
+        self.plotBackground()
+        self.backgroundBitMap = self.plotBitMap.copy()
+
+        if update_gui:
+            self.clearData()
+            self.plotData()
+            self.update()
+            self.parentWidget().setFocus()
+
+    def wheelEvent(self, e):
+        '''
+        Handles the zooming of the hodograph.
+        
+        Parameters
+        ----------
+        e: an Event object
+        
+        '''
+        super(plotHodo, self).wheelEvent(e)
+        self.updateDraggables()
+
+    def mousePressEvent(self, e):
+        '''
+        Handles when the mouse is pressed.
+        Used to set the storm motion vector.
+        
+        Parameters
+        ----------
+        e: an Event object
+        
+        '''
+        if self.prof is None:
+            return
+
+        self.was_right_click = e.button() & QtCore.Qt.RightButton
+
+        if self.cursor_type == 'none' and not self.was_right_click:
+            self.drag_rm.click(e.x(), e.y())
+            self.drag_lm.click(e.x(), e.y())
+            self.drag_hodo.click(e.x(), e.y())
+
+    def mouseReleaseEvent(self, e):
+        if self.cursor_type == 'boundary' and not self.was_right_click:
+            if self.track_cursor:
+                qp = QtGui.QPainter()
+                self.bndy_u, self.bndy_v = self.pix_to_uv(e.x(), e.y())
+                self.bndy_dir, self.bndy_spd = tab.utils.comp2vec(self.bndy_u, self.bndy_v)
+                y1 = 400*np.sin(np.radians(self.bndy_dir)) + e.y()
+                x1 = 400*np.cos(np.radians(self.bndy_dir)) + e.x()
+                y2 = e.y() - 400*np.sin(np.radians(self.bndy_dir))
+                x2 = e.x() - 400*np.cos(np.radians(self.bndy_dir))
+                penwidth = 2
+                width = 300
+                hght = 14
+                # Plot the actual boundary 
+                boundary_color = QtGui.QColor("#CC9900")
+                pen = QtGui.QPen(boundary_color, penwidth)
+                qp.begin(self.plotBitMap)
+                qp.setRenderHint(qp.Antialiasing)
+                qp.setRenderHint(qp.TextAntialiasing)
+                qp.setPen(pen)
+                qp.drawLine(x1, y1, x2, y2)
+                center_rm = QtCore.QPointF(e.x(),e.y())
+                qp.setPen(pen)
+                pen = QtGui.QPen(boundary_color, 50)
+                pen.setStyle(QtCore.Qt.SolidLine)
+                qp.drawEllipse(center_rm, 3, 3)
+
+                # Plot the shear vector
+                width = 150
+                qp = self.setBlackPen(qp)
+                rect = QtCore.QRectF(3, self.bry-35, width, hght)
+                qp.drawRect(rect)
+                shear_color = QtGui.QColor("#0099CC")
+                pen = QtGui.QPen(shear_color, penwidth)
+                qp.setFont(self.critical_font)
+                qp.setPen(pen)
+                to_add = self.pix_to_uv(e.x(), e.y())
+                x2, y2 = self.uv_to_pix(self.prof.sfc_6km_shear[0] + to_add[0], self.prof.sfc_6km_shear[1]+ to_add[1])
+                qp.drawLine(e.x(), e.y(), x2, y2)
+                dir, spd = tab.utils.comp2vec(self.prof.sfc_6km_shear[0], self.prof.sfc_6km_shear[1])
+                qp.drawText(rect, QtCore.Qt.TextDontClip | QtCore.Qt.AlignLeft, "0 - 6 km Shear: " + tab.utils.INT2STR(dir) + '/' + tab.utils.INT2STR(spd) + ' kts')
+
+                # Plot the 9-11 km Storm Relative Winds
+                width = 200
+                qp = self.setBlackPen(qp)
+                rect = QtCore.QRectF(3, self.bry-20, width, hght)
+                qp.drawRect(rect)
+                srw_color = QtGui.QColor("#FF00FF")
+                pen = QtGui.QPen(srw_color, penwidth)
+                qp.setPen(pen)
+                if self.use_left:
+                    srw_9_11km = self.prof.left_srw_9_11km
+                else:
+                    srw_9_11km = self.prof.right_srw_9_11km
+                x2, y2 = self.uv_to_pix(srw_9_11km[0] + to_add[0], srw_9_11km[1] + to_add[1])
+                qp.drawLine(e.x(), e.y(), x2, y2)
+                dir, spd = tab.utils.comp2vec(srw_9_11km[0], srw_9_11km[1])
+                if spd >= 70:
+                    supercell_type = "LP"
+                elif spd < 70 and spd > 40:
+                    supercell_type = "Classic"
+                else:
+                    supercell_type = "HP"
+                qp.drawText(rect, QtCore.Qt.TextDontClip | QtCore.Qt.AlignLeft, "9 - 11 km SR-Wind: " + tab.utils.INT2STR(dir) + '/' + tab.utils.INT2STR(spd) + ' kts - (' + supercell_type + ')')
+                # Removing this function until @wblumberg can finish fixing this function.
+                """
+                # Draw the descrete vs mixed/linear mode output only if there is an LCL-EL layer.
+                norm_Shear, mode_Shear, norm_Wind, norm_Mode = self.calculateStormMode()
+ 
+                if tab.utils.QC(norm_Wind) and self.prof.mupcl.bplus != 0:
+                    width = 80
+                    qp = self.setBlackPen(qp)
+                    rect = QtCore.QRectF(3, self.bry-80, width, hght)
+                    qp.drawRect(rect)
+                    color = QtGui.QColor(YELLOW)
+                    pen = QtGui.QPen(color, penwidth)
+                    qp.setPen(pen)
+                    qp.drawText(rect, QtCore.Qt.TextDontClip | QtCore.Qt.AlignLeft, "...Storm Mode...")
+                    
+                    width = 270
+                    qp = self.setBlackPen(qp)
+                    rect = QtCore.QRectF(3, self.bry-50, width, hght)
+                    qp.drawRect(rect)
+                    if norm_Wind < 6:
+                        color = QtGui.QColor(RED)
+                    else:
+                        color = QtGui.QColor(MAGENTA)
+                    pen = QtGui.QPen(color, penwidth)
+                    qp.setPen(pen)
+                    qp.drawText(rect, QtCore.Qt.TextDontClip | QtCore.Qt.AlignLeft, "From Cloud Layer Wind - Bndy Diff (" + tab.utils.INT2STR(norm_Wind) + " m/s): " + norm_Mode)
+                    width = 200
+                    
+                    qp = self.setBlackPen(qp)
+                    rect = QtCore.QRectF(3, self.bry-65, width, hght)
+                    qp.drawRect(rect)
+                    if norm_Shear < 15:
+                        color = QtGui.QColor(RED)
+                    else:
+                        color = QtGui.QColor(MAGENTA)
+                    pen = QtGui.QPen(color, penwidth)
+                    qp.setPen(pen)
+                    qp.drawText(rect, QtCore.Qt.TextDontClip | QtCore.Qt.AlignLeft, "From Bndy 0-6 km Shr Diff (" + tab.utils.INT2STR(norm_Shear) + " m/s): " + mode_Shear)
+                """
+                qp.end()
+
+                self.update()
+                self.track_cursor = False
+            else:
+                self.plotBndy(self.bndy_dir)
+                self.clearData()
+                self.plotData()
+                self.update()               
+                self.track_cursor = True
+        elif self.cursor_type == 'none':
+            if self.drag_hodo.isDragging():
+                drag_idx, rls_x, rls_y = self.drag_hodo.release(e.x(), e.y())
+                u, v = self.pix_to_uv(rls_x, rls_y)
+
+                self.modified.emit(drag_idx, {'u':u, 'v':v})
+            elif self.drag_rm.isDragging():
+                drag_idx, rls_x, rls_y = self.drag_rm.release(e.x(), e.y())
+                u, v = self.pix_to_uv(rls_x, rls_y)
+                self.modified_vector.emit('right', u, v)
+
+            elif self.drag_lm.isDragging():
+                drag_idx, rls_x, rls_y = self.drag_lm.release(e.x(), e.y())
+                u, v = self.pix_to_uv(rls_x, rls_y)
+                self.modified_vector.emit('left', u, v)
+
+    def setBlackPen(self, qp):
+        color = QtGui.QColor('#000000')
+        color.setAlphaF(.5)
+        pen = QtGui.QPen(color, 0, QtCore.Qt.SolidLine)
+        brush = QtGui.QBrush(QtCore.Qt.SolidPattern)
+        qp.setPen(pen)
+        qp.setBrush(brush)
+        return qp
+
+    def calculateStormMode(self):
+        """
+            Logic based off of some of the key findings in Dial et al. (2010)
+        """
+        dir_06shear, mag_06shear = tab.utils.comp2vec(self.prof.sfc_6km_shear[0], self.prof.sfc_6km_shear[1])
+        norm_shear = mag_06shear * np.sin( np.radians( dir_06shear - (self.bndy_dir + 90)) )
+        norm_shear = np.abs(tab.utils.KTS2MS(norm_shear))
+        if norm_shear < 15: # M/S
+            shear_mode = "Linear/Mixed"
+        else:
+            shear_mode = "Discrete"
+
+        if not tab.utils.QC(self.mean_lcl_el[0]) or (self.mean_lcl_el[0] == 0 and self.mean_lcl_el[1] == 0):
+            wind_mode = np.ma.masked
+            wind_diff = np.ma.masked
+        else:
+            dir_cloud, mag_cloud = tab.utils.comp2vec(self.prof.mean_lcl_el[0], self.prof.mean_lcl_el[1])
+            norm_cloudmotion = mag_cloud * np.sin( np.radians( dir_cloud - (self.bndy_dir + 90) ) )
+            wind_diff = tab.utils.KTS2MS(np.abs(norm_cloudmotion) - self.bndy_spd)
+            if wind_diff > 6: # M/S
+                wind_mode = "Discrete"
+            else:
+                wind_mode = "Linear/Mixed"
+
+        return norm_shear, shear_mode, wind_diff, wind_mode
+
+    def plotBndy(self, direction):
+        length = 40
+        y1 = length*np.sin(np.radians(direction))
+        x1 = length*np.cos(np.radians(direction))
+        penwidth = 2
+
+        top_x_pix = x1 + length/2
+        top_y_pix = y1 + length/2
+        bot_x_pix = length/2 - x1
+        bot_y_pix = length/2 - y1
+
+        pixmap = QPixmap(length,length)
+        pixmap.fill(Qt.transparent)
+        painter = QPainter(pixmap)
+        boundary_color = QtGui.QColor("#CC9900")
+        pen = QtGui.QPen(boundary_color, penwidth)
+        painter.setPen(pen)
+        painter.drawLine(top_x_pix, top_y_pix, bot_x_pix, bot_y_pix)
+        center_rm = QtCore.QPointF(length/2, length/2)
+        pen = QtGui.QPen(boundary_color, 2)
+        painter.setPen(pen)
+        painter.drawEllipse(center_rm, 3, 3)
+        painter.end()
+        self.setCursor(pixmap)
+
+    def mouseMoveEvent(self, e):
+        '''
+        Handles the tracking of the mouse to
+        provide the dynamic readouts.
+        
+        Parameters
+        ----------
+        e: an Event object
+        
+        '''
+        if self.cursor_type == 'boundary':
+            u, v = self.pix_to_uv(e.x(), e.y())
+
+            ## get the direction and speed from u,v
+            dir, spd = tab.utils.comp2vec(u,v)
+            self.plotBndy(dir)
+            self.bndyReadout.setText('Bndy Motion: ' + tab.utils.INT2STR(dir) + '/' + tab.utils.INT2STR(spd))
+            self.bndyReadout.setFixedWidth(120)
+            self.bndyReadout.move(self.brx-130, self.bry-30)
+        elif self.cursor_type == 'none':
+            self.drag_hodo.drag(e.x(), e.y())
+            self.drag_rm.drag(e.x(), e.y())
+            self.drag_lm.drag(e.x(), e.y())
+            self.update()
+
+    def updateDraggables(self):
+        hght_agl = tab.interp.to_agl(self.prof, self.hght)
+        xs, ys = self.uv_to_pix(self.u[hght_agl <= 12000.], self.v[hght_agl <= 12000.])
+        self.drag_hodo.setCoords(xs, ys)
+        rm_x, rm_y = self.uv_to_pix(self.srwind[0], self.srwind[1])
+        self.drag_rm.setCoords(rm_x, rm_y)
+        lm_x, lm_y = self.uv_to_pix(self.srwind[2], self.srwind[3])
+        self.drag_lm.setCoords(lm_x, lm_y)
+
+    @Slot(bool)
+    def cursorToggle(self, toggle):
+        self.readout_visible = toggle
+        self.update()
+
+    @Slot(float)
+    def cursorMove(self, hght):
+        self.readout_hght = hght
+        self.update()
+
+    def resizeEvent(self, e):
+        '''
+        Resize the plot based on adjusting the main window.
+        
+        Parameters
+        ----------
+        e: an Event object
+
+        '''
+        super(plotHodo, self).resizeEvent(e)
+        self.plotData()
+
+    def paintEvent(self, e):
+        '''
+        Handles painting the QPixmap onto the QWidget frame.
+        
+        Parameters
+        ----------
+        e: an Event object
+        
+        '''
+
+        if self.prof:
+            draw_readout = self.readout_visible and self.readout_hght >= 0 and self.readout_hght <= 12000.
+        else:
+            draw_readout = False
+
+        if draw_readout:
+            hght_agl = tab.interp.to_agl(self.prof, self.hght)
+            u_interp = tab.interp.generic_interp_hght(self.readout_hght, hght_agl, self.u)
+            v_interp = tab.interp.generic_interp_hght(self.readout_hght, hght_agl, self.v)
+
+            wd_interp, ws_interp = tab.utils.comp2vec(u_interp, v_interp)
+            if self.wind_units == 'm/s':
+                ws_interp = tab.utils.KTS2MS(ws_interp)
+                units = 'm/s'
+            else:
+                units = 'kts'
+
+            xx, yy = self.uv_to_pix(u_interp, v_interp)
+            readout = "%03d/%02d %s" % (wd_interp, ws_interp, units)
+
+        super(plotHodo, self).paintEvent(e)
+        qp = QtGui.QPainter()
+        qp.begin(self)
+        qp.drawPixmap(0, 0, self.plotBitMap)
+
+        if draw_readout:
+            h_offset = 2; v_offset=5; width = 55; hght = 16;
+            text_rect = QtCore.QRectF(xx+h_offset, yy+v_offset, width, hght)
+            qp.fillRect(text_rect, QtGui.QColor("#000000"))
+
+            qp.setPen(QtGui.QPen(QtGui.QColor("#FFFFFF"), 1))
+            qp.drawEllipse(QPointF(xx, yy), 4, 4)
+            ## now make the pen white and draw text using
+            ## the invisible rectangles
+            qp.setFont(self.readout_font)
+            qp.drawText(text_rect, QtCore.Qt.AlignCenter, readout)
+
+        qp.end()
+    
+    def clearData(self):
+        '''
+        Clears/resets the base QPixmap.
+        '''
+        self.plotBitMap = self.backgroundBitMap.copy()
+        self.drag_hodo.setBackground(self.plotBitMap)    
+        self.drag_rm.setBackground(self.plotBitMap)    
+        self.drag_lm.setBackground(self.plotBitMap)    
+
+    def plotData(self):
+        '''
+        Handles the plotting of the data in the QPixmap.
+        '''
+        ## initialize a QPainter object
+        if self.prof is None:
+            return
+
+        qp = QtGui.QPainter()
+        qp.begin(self.plotBitMap)
+        qp.setRenderHint(qp.Antialiasing)
+        qp.setRenderHint(qp.TextAntialiasing)
+
+        cur_dt = self.prof_collections[self.pc_idx].getCurrentDate()
+        for idx, prof_coll in enumerate(self.prof_collections):
+            # Draw all unhighlighed members
+            if prof_coll.getCurrentDate() == cur_dt:
+                proflist = prof_coll.getCurrentProfs().values()
+
+                if idx == self.pc_idx:
+                    for prof in proflist:
+                        self.draw_hodo(qp, prof, self.ens_colors, width=1)
+                else:
+                    for prof in proflist:
+                        self.draw_profile(qp, prof, width=1)
+
+        for idx, prof_coll in enumerate(self.prof_collections):
+            # Draw all highlighted members that aren't the active one.
+            if idx != self.pc_idx and (prof_coll.getCurrentDate() == cur_dt or self.all_observed):
+                prof = prof_coll.getHighlightedProf()
+                self.draw_profile(qp, prof)
+
+        ## draw the hodograph
+        self.draw_hodo(qp, self.prof, self.colors)
+        ## draw the storm motion vector
+        self.drawSMV(qp)
+        self.drawCorfidi(qp)
+        self.drawLCLtoEL_MW(qp)
+        if self.cursor_type in [ 'none', 'stormmotion' ]:
+            self.drawCriticalAngle(qp)
+
+        qp.end()
+    
+    def drawLCLtoEL_MW(self, qp):
+        '''
+        Draws the LCL to EL mean wind onto the hodo.
+        
+        Parameters
+        ----------
+        qp: a QPainter object
+        
+        '''
+        penwidth = 2
+        pen = QtGui.QPen(QtGui.QColor("#B8860B"), penwidth)
+        pen.setStyle(QtCore.Qt.SolidLine)
+        qp.setPen(pen)
+
+        try:
+            mean_u, mean_v = self.uv_to_pix(self.mean_lcl_el[0],self.mean_lcl_el[1])
+            half_length = (8./2.)
+            qp.drawRect(mean_u-half_length, mean_v+half_length ,8,8)
+        except:
+            return
+        # This probably needs to be checked. 
+
+        color = QtGui.QColor('#000000')
+        color.setAlpha(0)
+        pen = QtGui.QPen(color, 0, QtCore.Qt.SolidLine)
+        qp.setPen(pen)
+        v_offset=5; h_offset = 1; width = 40; hght = 12;
+        
+        mw_rect = QtCore.QRectF(mean_u+h_offset, mean_v+v_offset, width, hght)
+        qp.drawRect(mw_rect)
+        
+        pen = QtGui.QPen(QtGui.QColor("#B8860B"))
+        qp.setPen(pen)
+        qp.setFont(self.label_font)
+        mw_spd = self.mean_lcl_el_vec[1]
+
+        if self.wind_units == 'm/s':
+            mw_spd = tab.utils.KTS2MS(mw_spd)
+
+        mw_str = tab.utils.INT2STR(self.mean_lcl_el_vec[0]) + '/' + tab.utils.INT2STR(mw_spd)
+        qp.drawText(mw_rect, QtCore.Qt.AlignCenter, mw_str)
+
+    def drawCorfidi(self, qp):
+        '''
+        Draw the Corfidi upshear/downshear vectors
+        
+        Parameters
+        ----------
+        qp: a QPainter object
+        
+        '''
+        penwidth = 1
+        pen = QtGui.QPen(QtGui.QColor("#00BFFF"), penwidth)
+        pen.setStyle(QtCore.Qt.SolidLine)
+        qp.setPen(pen)
+
+        if not np.isfinite(self.corfidi_up_u) or not np.isfinite(self.corfidi_up_v) or \
+            not np.isfinite(self.corfidi_dn_u) or not np.isfinite(self.corfidi_dn_v):
+            return
+
+        try:
+            up_u, up_v = self.uv_to_pix(self.corfidi_up_u, self.corfidi_up_v)
+            dn_u, dn_v = self.uv_to_pix(self.corfidi_dn_u, self.corfidi_dn_v)
+            center_up = QtCore.QPointF(up_u, up_v)
+            center_dn = QtCore.QPointF(dn_u, dn_v)
+            ## draw circles around the center point of the Corfidi vectors
+            qp.drawEllipse(center_up, 3, 3)
+            qp.drawEllipse(center_dn, 3, 3)
+        except:
+            return
+    
+        up_u, up_v = self.uv_to_pix(self.corfidi_up_u, self.corfidi_up_v)
+        dn_u, dn_v = self.uv_to_pix(self.corfidi_dn_u, self.corfidi_dn_v)
+        center_up = QtCore.QPointF(up_u, up_v)
+        center_dn = QtCore.QPointF(dn_u, dn_v)
+        ## draw circles around the center point of the Corfidi vectors
+        qp.drawEllipse(center_up, 3, 3)
+        qp.drawEllipse(center_dn, 3, 3)
+
+        color = QtGui.QColor('#000000')
+        color.setAlpha(0)
+        pen = QtGui.QPen(color, 0, QtCore.Qt.SolidLine)
+        qp.setPen(pen)
+        v_offset=3; h_offset = 1; width = 60; hght = 10;
+        
+        up_rect = QtCore.QRectF(up_u+h_offset, up_v+v_offset, width, hght)
+        dn_rect = QtCore.QRectF(dn_u+h_offset, dn_v+v_offset, width, hght)
+        qp.drawRect(up_rect)
+        qp.drawRect(dn_rect) 
+        ## now make the pen white and draw text using
+        ## the invisible rectangles
+        pen = QtGui.QPen(QtGui.QColor("#00BFFF"))
+        qp.setPen(pen)
+        qp.setFont(self.label_font)
+
+        up_spd = self.upshear[1]
+        dn_spd = self.downshear[1]
+
+        if self.wind_units == 'm/s':
+            up_spd = tab.utils.KTS2MS(up_spd)
+            dn_spd = tab.utils.KTS2MS(dn_spd)
+
+        up_stuff = tab.utils.INT2STR(self.upshear[0]) + '/' + tab.utils.INT2STR(up_spd)
+        dn_stuff = tab.utils.INT2STR(self.downshear[0]) + '/' + tab.utils.INT2STR(dn_spd)
+        qp.drawText(up_rect, QtCore.Qt.AlignCenter, "UP=" + up_stuff)
+        qp.drawText(dn_rect, QtCore.Qt.AlignCenter, "DN=" + dn_stuff)
+
+
+    def drawSMV(self, qp):
+        '''
+        Draws the storm motion vector.
+        
+        Parameters
+        ----------
+        qp: QtGui.QPainter object
+        
+        '''
+        ## set a pen with white color, width 1, solid line.
+        penwidth = 1
+        pen = QtGui.QPen(QtGui.QColor(WHITE), penwidth)
+        pen.setStyle(QtCore.Qt.SolidLine)
+        qp.setPen(pen)
+        ## check and make sure there is no missing data
+        rstu,rstv,lstu,lstv = self.srwind
+        bkru,bkrv,bklu,bklv = self.prof.bunkers
+
+        # make sure the storm motion exists
+        if not tab.utils.QC(rstu) or not tab.utils.QC(lstu):
+            return
+
+        ## convert the left and right mover vector components to pixel values
+        ruu, rvv = self.uv_to_pix(bkru, bkrv)
+        luu, lvv = self.uv_to_pix(bklu, bklv)
+        ## calculate the center points of the storm motion vectors
+        center_rm = QtCore.QPointF(ruu, rvv)
+        center_lm = QtCore.QPointF(luu, lvv)
+        # Draw +'s at the bunkers vector locations
+        qp.drawLine(center_rm - QPoint(2, 0), center_rm + QPoint(2, 0))
+        qp.drawLine(center_rm - QPoint(0, 2), center_rm + QPoint(0, 2))
+        qp.drawLine(center_lm - QPoint(2, 0), center_lm + QPoint(2, 0))
+        qp.drawLine(center_lm - QPoint(0, 2), center_lm + QPoint(0, 2))
+
+        # Repeat for the user storm motion vectors
+        ruu, rvv = self.uv_to_pix(rstu,rstv)
+        luu, lvv = self.uv_to_pix(lstu,lstv)
+        center_rm = QtCore.QPointF(ruu,rvv)
+        center_lm = QtCore.QPointF(luu,lvv)
+        ## draw circles around the storm motion vectors
+        qp.drawEllipse(center_rm, 5, 5)
+        qp.drawEllipse(center_lm, 5, 5)
+
+        ## get the effective inflow layer
+        ptop, pbottom = self.ptop, self.pbottom
+        ## make sure the effective inflow layer and storm motion vectors exist
+        if tab.utils.QC(ptop) and tab.utils.QC(pbottom):
+            ## get the interpolated wind at the bottom and top
+            ## of the effective inflow layer
+            utop,vtop = tab.interp.components(self.prof, ptop)
+            ubot,vbot = tab.interp.components(self.prof, pbottom)
+            ## convert these values to pixels
+            uutop, vvtop = self.uv_to_pix(utop, vtop)
+            uubot, vvbot = self.uv_to_pix(ubot, vbot)
+            ## set a pen
+            pen = QtGui.QPen(QtGui.QColor("#00FFFF"), penwidth)
+            pen.setStyle(QtCore.Qt.SolidLine)
+            qp.setPen(pen)
+            ## draw lines showing the effective inflow layer
+            if self.use_left:
+                qp.drawLine(center_lm.x(), center_lm.y(), uubot, vvbot)
+                qp.drawLine(center_lm.x(), center_lm.y(), uutop, vvtop)
+            else:
+                qp.drawLine(center_rm.x(), center_rm.y(), uubot, vvbot)
+                qp.drawLine(center_rm.x(), center_rm.y(), uutop, vvtop)
+                
+        color = QtGui.QColor('#000000')
+        color.setAlpha(0)
+        pen = QtGui.QPen(color, 0, QtCore.Qt.SolidLine)
+        qp.setPen(pen)
+        h_offset = 2; v_offset=5; width = 55; hght = 12;
+        rm_rect = QtCore.QRectF(ruu+h_offset, rvv+v_offset, width, hght)
+        lm_rect = QtCore.QRectF(luu+h_offset, lvv+v_offset, width, hght)
+        qp.drawRect(rm_rect)
+        qp.drawRect(lm_rect) 
+        ## now make the pen white and draw text using
+        ## the invisible rectangles
+        pen = QtGui.QPen(QtGui.QColor("#FFFFFF"))
+        qp.setPen(pen)
+        qp.setFont(self.label_font)
+        rm_spd = self.bunkers_right_vec[1]
+        lm_spd = self.bunkers_left_vec[1]
+
+        if self.wind_units == 'm/s':
+            rm_spd = tab.utils.KTS2MS(rm_spd)
+            lm_spd = tab.utils.KTS2MS(lm_spd)
+
+        rm_stuff = tab.utils.INT2STR(self.bunkers_right_vec[0]) + '/' + tab.utils.INT2STR(rm_spd)
+        lm_stuff = tab.utils.INT2STR(self.bunkers_left_vec[0]) + '/' + tab.utils.INT2STR(lm_spd)
+        qp.drawText(rm_rect, QtCore.Qt.AlignCenter, rm_stuff + " RM")
+        qp.drawText(lm_rect, QtCore.Qt.AlignCenter, lm_stuff + " LM")
+
+    def drawCriticalAngle(self, qp):
+        '''
+        Plot the critical angle on the hodograph and show the value in the hodograph.
+        
+        Parameters
+        ----------
+        qp : QtGui.QPainter object
+        '''
+
+        if tab.utils.QC(self.ptop) and tab.utils.QC(self.pbottom):
+            # There is an effective inflow layer at the surface so draw the critical angle line
+            ca_color = QtGui.QColor("#FF00FF")
+            pres_500m = tab.interp.pres(self.prof, tab.interp.to_msl(self.prof, 500))
+            u500, v500 = tab.interp.components(self.prof, pres_500m)
+            sfc_u, sfc_v = tab.interp.components(self.prof, self.prof.pres[self.prof.get_sfc()])
+            sfc_u_pix, sfc_v_pix = self.uv_to_pix(sfc_u,sfc_v)
+            u500_pix, v500_pix = self.uv_to_pix(u500, v500)
+            pen = QtGui.QPen(ca_color, 1.0, QtCore.Qt.SolidLine)
+            qp.setPen(pen)
+            qp.drawLine(sfc_u_pix, sfc_v_pix, u500_pix, v500_pix)
+            vec1_u, vec1_v = u500 - sfc_u, v500 - sfc_v
+            try:
+                mask = np.maximum( self.u, self.v )
+                rstu,rstv,lstu,lstv = self.srwind
+                rstu = rstu[~mask]; rstv = rstv[~mask]
+            except:
+                rstu,rstv,lstu,lstv = self.srwind
+
+            if tab.utils.QC(rstu) and tab.utils.QC(lstu):
+                qp = self.setBlackPen(qp)
+                rect = QtCore.QRectF(15, self.bry-36, 100, self.critical_height + 5)
+                qp.drawRect(rect)     
+                ca_text_color = QtGui.QColor("#00FFFF")
+                pen = QtGui.QPen(ca_text_color, 1.0, QtCore.Qt.SolidLine)
+                qp.setPen(pen)
+                qp.setFont(self.critical_font)
+                offset = 10
+                if self.use_left:
+                    critical_angle = self.prof.left_critical_angle
+                else:
+                    critical_angle = self.prof.right_critical_angle
+                qp.drawText(rect, QtCore.Qt.AlignLeft, 'Critical Angle = ' + tab.utils.INT2STR(critical_angle))
+
+    def draw_hodo(self, qp, prof, colors, width=2):
+        '''
+        Plot the Hodograph.
+        
+        Parameters
+        ----------
+        qp: QtGui.QPainter object
+
+        '''
+        ## check for masked daata
+        try:
+            mask = np.maximum(np.maximum(prof.u.mask, prof.v.mask), prof.hght.mask)
+            z = tab.interp.to_agl(prof, prof.hght)[~mask]
+            u = prof.u[~mask]
+            v = prof.v[~mask]
+        ## otherwise the data is fine
+        except:
+            z = tab.interp.to_agl(prof, prof.hght )
+            u = prof.u
+            v = prof.v
+
+        ## convert the u and v values to x and y pixels
+        xx, yy = self.uv_to_pix(u, v)
+        ## define the colors for the different hodograph heights
+        penwidth = width
+        seg_bnds = [0., 3000., 6000., 9000., 12000.]
+        seg_x = [ tab.interp.generic_interp_hght(bnd, z, xx) for bnd in seg_bnds ]
+        seg_y = [ tab.interp.generic_interp_hght(bnd, z, yy) for bnd in seg_bnds ]
+
+
+        seg_idxs = np.searchsorted(z, seg_bnds)
+        for idx in xrange(len(seg_bnds) - 1):
+            ## define a pen to draw with
+            pen = QtGui.QPen(colors[idx], penwidth)
+            pen.setStyle(QtCore.Qt.SolidLine)
+            qp.setPen(pen)
+
+            path = QPainterPath()
+            path.moveTo(seg_x[idx], seg_y[idx])
+            for z_idx in xrange(seg_idxs[idx], seg_idxs[idx + 1]):
+                path.lineTo(xx[z_idx], yy[z_idx])
+            path.lineTo(seg_x[idx + 1], seg_y[idx + 1])
+
+            qp.drawPath(path)
+
+
+
+
+    def draw_profile(self, qp, prof, color="#6666CC", width=2):
+        '''
+        Plot the Hodograph.
+
+        Parameters
+        ----------
+        qp: QtGui.QPainter object
+
+        '''
+        ## check for masked daata
+        try:
+            mask = np.maximum(np.maximum(prof.u.mask, prof.v.mask), prof.hght.mask)
+            z = tab.interp.to_agl(prof, prof.hght[~mask])
+            u = prof.u[~mask]
+            v = prof.v[~mask]
+        ## otherwise the data is fine
+        except:
+            z = tab.interp.to_agl(prof, prof.hght )
+            u = prof.u
+            v = prof.v
+        ## convert the u and v values to x and y pixels
+        xx, yy = self.uv_to_pix(u, v)
+
+        penwidth = width
+        pen = QtGui.QPen(QtGui.QColor(color), penwidth)
+        pen.setStyle(QtCore.Qt.SolidLine)
+        qp.setPen(pen)
+        qp.setBrush(Qt.NoBrush)
+
+        seg_bnds = [0., 3000., 6000., 9000., 12000.]
+        seg_x = [ tab.interp.generic_interp_hght(bnd, z, xx) for bnd in seg_bnds ]
+        seg_y = [ tab.interp.generic_interp_hght(bnd, z, yy) for bnd in seg_bnds ]
+
+        seg_idxs = np.searchsorted(z, seg_bnds)
+        for idx in xrange(len(seg_bnds) - 1):
+            ## define a pen to draw with
+            pen = QtGui.QPen(QtGui.QColor(color), penwidth)
+            pen.setStyle(QtCore.Qt.SolidLine)
+            qp.setPen(pen)
+
+            path = QPainterPath()
+            path.moveTo(seg_x[idx], seg_y[idx])
+            for z_idx in xrange(seg_idxs[idx], seg_idxs[idx + 1]):
+                path.lineTo(xx[z_idx], yy[z_idx])
+            path.lineTo(seg_x[idx + 1], seg_y[idx + 1])
+
+            qp.drawPath(path)
+
+