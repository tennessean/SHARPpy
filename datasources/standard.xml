<?xml version="1.0" encoding="UTF-8" standalone="no" ?>
<sourcelist>
    <datasource name="GFS" ensemble="false" observed="false">
        <outlet name="PSU" url="ftp://ftp.meteo.psu.edu/pub/bufkit/GFS/{cycle}/gfs3_{srcid}.buf" format="bufkit" >
            <time range="180" delta="3" offset="0" delay="4" cycle="6" archive="24"/>
            <points csv="gfs.csv" />
        </outlet>
    </datasource>
    <datasource name="NAM" ensemble="false" observed="false">
        <outlet name="PSU" url="ftp://ftp.meteo.psu.edu/pub/bufkit/NAM/{cycle}/nam_{srcid}.buf" format="bufkit" >
            <time range="84" delta="1" offset="0" delay="3" cycle="6" archive="24"/>
            <points csv="nam.csv" />
        </outlet>
    </datasource>
    <datasource name="RAP" ensemble="false" observed="false">
        <outlet name="PSU" url="ftp://ftp.meteo.psu.edu/pub/bufkit/RAP/{cycle}/rap_{srcid}.buf" format="bufkit" >
            <time range="18" delta="1" offset="0" delay="1" cycle="1" archive="24"/>
            <points csv="rap.csv" />
        </outlet>
    </datasource>
    <datasource name="HRRR" ensemble="false" observed="false">
        <outlet name="PSU" url="ftp://ftp.meteo.psu.edu/pub/bufkit/HRRR/{cycle}/hrrr_{srcid}.buf" format="bufkit" >
            <time range="15" delta="1" offset="0" delay="2" cycle="1" archive="24"/>
            <points csv="hrrr.csv" />
        </outlet>
    </datasource>
<<<<<<< HEAD
    <datasource name="4km NAM" ensemble="false" observed="false">
        <outlet name="PSU" url="ftp://ftp.meteo.psu.edu/pub/bufkit/NAM4KM/{cycle}/nam4km_{srcid}.buf" format="bufkit" >
            <time range="60" delta="1" offset="0" delay="3" cycle="6" archive="24"/>
            <points csv="nam4km.csv" />
        </outlet>
    </datasource>
=======
    <datasource name="3km NAM" ensemble="false" observed="false">
        <outlet name="PSU" url="ftp://ftp.meteo.psu.edu/pub/bufkit/NAMNEST/{cycle}/namnest_{srcid}.buf" format="bufkit" >
            <time range="60" delta="1" offset="0" delay="3" cycle="6" archive="24"/>
            <points csv="nam3km.csv" />
        </outlet>
    </datasource>
>>>>>>> 11339013
    <datasource name="SREF" ensemble="true" observed="false">
        <outlet name="PSU" url="ftp://ftp.meteo.psu.edu/pub/bufkit/SREF/{cycle}/sref_{srcid}.buf" format="bufkit" >
            <time range="84" delta="1" offset="3" delay="4" cycle="6" archive="24"/>
            <points csv="sref.csv" />
        </outlet>
    </datasource>
    <datasource name="HiResW CONUS ARW" ensemble="false" observed="false">
        <outlet name="PSU" url="ftp://ftp.meteo.psu.edu/pub/bufkit/HIRESW/{cycle}/arw/arw_{srcid}.buf" format="bufkit" >
            <time range="48" delta="1" offset="0" delay="4" cycle="12" archive="24"/>
            <points csv="hires_conus.csv" />
        </outlet>
    </datasource>
    <datasource name="HiResW CONUS NMB" ensemble="false" observed="false">
        <outlet name="PSU" url="ftp://ftp.meteo.psu.edu/pub/bufkit/HIRESW/{cycle}/nmb/nmb_{srcid}.buf" format="bufkit" >
            <time range="48" delta="1" offset="0" delay="4" cycle="12" archive="24"/>
            <points csv="hires_conus.csv" />
        </outlet>
    </datasource>
    <datasource name="HiResW Alaska ARW" ensemble="false" observed="false">
        <outlet name="PSU" url="ftp://ftp.meteo.psu.edu/pub/bufkit/HIRESW/{cycle}/arw/arw_{srcid}.buf" format="bufkit" >
            <time range="48" delta="1" offset="6" delay="4" cycle="12" archive="24"/>
            <points csv="hires_ak.csv" />
        </outlet>
    </datasource>
    <datasource name="HiResW Alaska NMB" ensemble="false" observed="false">
        <outlet name="PSU" url="ftp://ftp.meteo.psu.edu/pub/bufkit/HIRESW/{cycle}/nmb/nmb_{srcid}.buf" format="bufkit" >
            <time range="48" delta="1" offset="6" delay="4" cycle="12" archive="24"/>
            <points csv="hires_ak.csv" />
        </outlet>
    </datasource>
    <datasource name="Observed" ensemble="false" observed="true">
        <outlet name="SPC" url="http://www.spc.noaa.gov/exper/soundings/{date}{cycle}_OBS/{srcid}.txt" format="spc" >
            <time range="0" delta="0" offset="0" delay="1" cycle="12" archive="168"/>
            <points csv="spc_ua.csv" />
        </outlet>
        <outlet name="SHARP" url="http://sharp.weather.ou.edu/soundings/obs/20{date}{cycle}/{srcid}.txt" format="spc" >
            <time range="0" delta="0" offset="0" delay="1" cycle="12" archive="168"/>
            <points csv="sharp.csv" />
        </outlet>
    </datasource>
<<<<<<< HEAD
</sourcelist>

=======
</sourcelist>
>>>>>>> 11339013
<|MERGE_RESOLUTION|>--- conflicted
+++ resolved
@@ -1,87 +1,73 @@
-<?xml version="1.0" encoding="UTF-8" standalone="no" ?>
-<sourcelist>
-    <datasource name="GFS" ensemble="false" observed="false">
-        <outlet name="PSU" url="ftp://ftp.meteo.psu.edu/pub/bufkit/GFS/{cycle}/gfs3_{srcid}.buf" format="bufkit" >
-            <time range="180" delta="3" offset="0" delay="4" cycle="6" archive="24"/>
-            <points csv="gfs.csv" />
-        </outlet>
-    </datasource>
-    <datasource name="NAM" ensemble="false" observed="false">
-        <outlet name="PSU" url="ftp://ftp.meteo.psu.edu/pub/bufkit/NAM/{cycle}/nam_{srcid}.buf" format="bufkit" >
-            <time range="84" delta="1" offset="0" delay="3" cycle="6" archive="24"/>
-            <points csv="nam.csv" />
-        </outlet>
-    </datasource>
-    <datasource name="RAP" ensemble="false" observed="false">
-        <outlet name="PSU" url="ftp://ftp.meteo.psu.edu/pub/bufkit/RAP/{cycle}/rap_{srcid}.buf" format="bufkit" >
-            <time range="18" delta="1" offset="0" delay="1" cycle="1" archive="24"/>
-            <points csv="rap.csv" />
-        </outlet>
-    </datasource>
-    <datasource name="HRRR" ensemble="false" observed="false">
-        <outlet name="PSU" url="ftp://ftp.meteo.psu.edu/pub/bufkit/HRRR/{cycle}/hrrr_{srcid}.buf" format="bufkit" >
-            <time range="15" delta="1" offset="0" delay="2" cycle="1" archive="24"/>
-            <points csv="hrrr.csv" />
-        </outlet>
-    </datasource>
-<<<<<<< HEAD
-    <datasource name="4km NAM" ensemble="false" observed="false">
-        <outlet name="PSU" url="ftp://ftp.meteo.psu.edu/pub/bufkit/NAM4KM/{cycle}/nam4km_{srcid}.buf" format="bufkit" >
-            <time range="60" delta="1" offset="0" delay="3" cycle="6" archive="24"/>
-            <points csv="nam4km.csv" />
-        </outlet>
-    </datasource>
-=======
+<?xml version="1.0" encoding="UTF-8" standalone="no" ?>
+<sourcelist>
+    <datasource name="GFS" ensemble="false" observed="false">
+        <outlet name="PSU" url="ftp://ftp.meteo.psu.edu/pub/bufkit/GFS/{cycle}/gfs3_{srcid}.buf" format="bufkit" >
+            <time range="180" delta="3" offset="0" delay="4" cycle="6" archive="24"/>
+            <points csv="gfs.csv" />
+        </outlet>
+    </datasource>
+    <datasource name="NAM" ensemble="false" observed="false">
+        <outlet name="PSU" url="ftp://ftp.meteo.psu.edu/pub/bufkit/NAM/{cycle}/nam_{srcid}.buf" format="bufkit" >
+            <time range="84" delta="1" offset="0" delay="3" cycle="6" archive="24"/>
+            <points csv="nam.csv" />
+        </outlet>
+    </datasource>
+    <datasource name="RAP" ensemble="false" observed="false">
+        <outlet name="PSU" url="ftp://ftp.meteo.psu.edu/pub/bufkit/RAP/{cycle}/rap_{srcid}.buf" format="bufkit" >
+            <time range="18" delta="1" offset="0" delay="1" cycle="1" archive="24"/>
+            <points csv="rap.csv" />
+        </outlet>
+    </datasource>
+    <datasource name="HRRR" ensemble="false" observed="false">
+        <outlet name="PSU" url="ftp://ftp.meteo.psu.edu/pub/bufkit/HRRR/{cycle}/hrrr_{srcid}.buf" format="bufkit" >
+            <time range="15" delta="1" offset="0" delay="2" cycle="1" archive="24"/>
+            <points csv="hrrr.csv" />
+        </outlet>
+    </datasource>
     <datasource name="3km NAM" ensemble="false" observed="false">
         <outlet name="PSU" url="ftp://ftp.meteo.psu.edu/pub/bufkit/NAMNEST/{cycle}/namnest_{srcid}.buf" format="bufkit" >
             <time range="60" delta="1" offset="0" delay="3" cycle="6" archive="24"/>
             <points csv="nam3km.csv" />
         </outlet>
     </datasource>
->>>>>>> 11339013
-    <datasource name="SREF" ensemble="true" observed="false">
-        <outlet name="PSU" url="ftp://ftp.meteo.psu.edu/pub/bufkit/SREF/{cycle}/sref_{srcid}.buf" format="bufkit" >
-            <time range="84" delta="1" offset="3" delay="4" cycle="6" archive="24"/>
-            <points csv="sref.csv" />
-        </outlet>
-    </datasource>
-    <datasource name="HiResW CONUS ARW" ensemble="false" observed="false">
-        <outlet name="PSU" url="ftp://ftp.meteo.psu.edu/pub/bufkit/HIRESW/{cycle}/arw/arw_{srcid}.buf" format="bufkit" >
-            <time range="48" delta="1" offset="0" delay="4" cycle="12" archive="24"/>
-            <points csv="hires_conus.csv" />
-        </outlet>
-    </datasource>
-    <datasource name="HiResW CONUS NMB" ensemble="false" observed="false">
-        <outlet name="PSU" url="ftp://ftp.meteo.psu.edu/pub/bufkit/HIRESW/{cycle}/nmb/nmb_{srcid}.buf" format="bufkit" >
-            <time range="48" delta="1" offset="0" delay="4" cycle="12" archive="24"/>
-            <points csv="hires_conus.csv" />
-        </outlet>
-    </datasource>
-    <datasource name="HiResW Alaska ARW" ensemble="false" observed="false">
-        <outlet name="PSU" url="ftp://ftp.meteo.psu.edu/pub/bufkit/HIRESW/{cycle}/arw/arw_{srcid}.buf" format="bufkit" >
-            <time range="48" delta="1" offset="6" delay="4" cycle="12" archive="24"/>
-            <points csv="hires_ak.csv" />
-        </outlet>
-    </datasource>
-    <datasource name="HiResW Alaska NMB" ensemble="false" observed="false">
-        <outlet name="PSU" url="ftp://ftp.meteo.psu.edu/pub/bufkit/HIRESW/{cycle}/nmb/nmb_{srcid}.buf" format="bufkit" >
-            <time range="48" delta="1" offset="6" delay="4" cycle="12" archive="24"/>
-            <points csv="hires_ak.csv" />
-        </outlet>
-    </datasource>
-    <datasource name="Observed" ensemble="false" observed="true">
-        <outlet name="SPC" url="http://www.spc.noaa.gov/exper/soundings/{date}{cycle}_OBS/{srcid}.txt" format="spc" >
-            <time range="0" delta="0" offset="0" delay="1" cycle="12" archive="168"/>
-            <points csv="spc_ua.csv" />
-        </outlet>
-        <outlet name="SHARP" url="http://sharp.weather.ou.edu/soundings/obs/20{date}{cycle}/{srcid}.txt" format="spc" >
-            <time range="0" delta="0" offset="0" delay="1" cycle="12" archive="168"/>
-            <points csv="sharp.csv" />
-        </outlet>
-    </datasource>
-<<<<<<< HEAD
-</sourcelist>
-
-=======
-</sourcelist>
->>>>>>> 11339013
+    <datasource name="SREF" ensemble="true" observed="false">
+        <outlet name="PSU" url="ftp://ftp.meteo.psu.edu/pub/bufkit/SREF/{cycle}/sref_{srcid}.buf" format="bufkit" >
+            <time range="84" delta="1" offset="3" delay="4" cycle="6" archive="24"/>
+            <points csv="sref.csv" />
+        </outlet>
+    </datasource>
+    <datasource name="HiResW CONUS ARW" ensemble="false" observed="false">
+        <outlet name="PSU" url="ftp://ftp.meteo.psu.edu/pub/bufkit/HIRESW/{cycle}/arw/arw_{srcid}.buf" format="bufkit" >
+            <time range="48" delta="1" offset="0" delay="4" cycle="12" archive="24"/>
+            <points csv="hires_conus.csv" />
+        </outlet>
+    </datasource>
+    <datasource name="HiResW CONUS NMB" ensemble="false" observed="false">
+        <outlet name="PSU" url="ftp://ftp.meteo.psu.edu/pub/bufkit/HIRESW/{cycle}/nmb/nmb_{srcid}.buf" format="bufkit" >
+            <time range="48" delta="1" offset="0" delay="4" cycle="12" archive="24"/>
+            <points csv="hires_conus.csv" />
+        </outlet>
+    </datasource>
+    <datasource name="HiResW Alaska ARW" ensemble="false" observed="false">
+        <outlet name="PSU" url="ftp://ftp.meteo.psu.edu/pub/bufkit/HIRESW/{cycle}/arw/arw_{srcid}.buf" format="bufkit" >
+            <time range="48" delta="1" offset="6" delay="4" cycle="12" archive="24"/>
+            <points csv="hires_ak.csv" />
+        </outlet>
+    </datasource>
+    <datasource name="HiResW Alaska NMB" ensemble="false" observed="false">
+        <outlet name="PSU" url="ftp://ftp.meteo.psu.edu/pub/bufkit/HIRESW/{cycle}/nmb/nmb_{srcid}.buf" format="bufkit" >
+            <time range="48" delta="1" offset="6" delay="4" cycle="12" archive="24"/>
+            <points csv="hires_ak.csv" />
+        </outlet>
+    </datasource>
+    <datasource name="Observed" ensemble="false" observed="true">
+        <outlet name="SPC" url="http://www.spc.noaa.gov/exper/soundings/{date}{cycle}_OBS/{srcid}.txt" format="spc" >
+            <time range="0" delta="0" offset="0" delay="1" cycle="12" archive="168"/>
+            <points csv="spc_ua.csv" />
+        </outlet>
+        <outlet name="SHARP" url="http://sharp.weather.ou.edu/soundings/obs/20{date}{cycle}/{srcid}.txt" format="spc" >
+            <time range="0" delta="0" offset="0" delay="1" cycle="12" archive="168"/>
+            <points csv="sharp.csv" />
+        </outlet>
+    </datasource>
+</sourcelist>