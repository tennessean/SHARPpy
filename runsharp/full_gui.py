--- conflicted
+++ resolved
@@ -68,13 +68,8 @@
                 data = "SHARPpy v%s %s\n" % (__version__, __version_name__) + \
                        "Crash time: %s\n" % str(date.datetime.now()) + \
                        traceback.format_exc()
-<<<<<<< HEAD
-                print("Exception:", e)
-
-=======
                 print "Exception:", e
                 # HERE IS WHERE YOU CAN CATCH A DATAQUALITYEXCEPTION
->>>>>>> 583db1fe
                 if frozenutils.isFrozen():
                     msg1, msg2 = msg.split("\n")
 
